--- conflicted
+++ resolved
@@ -101,15 +101,15 @@
           "when": "code-for-ibmi:connected == true"
         },
         {
-<<<<<<< HEAD
           "id": "queryHistory",
           "name": "Query History",
           "visibility": "visible",
-=======
+          "when": "code-for-ibmi:connected == true"
+        },
+        {
           "id": "exampleBrowser",
           "name": "Examples",
           "visibility": "collapsed",
->>>>>>> 07c7f813
           "when": "code-for-ibmi:connected == true"
         }
       ]
@@ -174,7 +174,6 @@
         "icon": "$(notebook-execute)"
       },
       {
-<<<<<<< HEAD
         "command": "vscode-db2i.queryHistory.remove",
         "title": "Remove query from history",
         "category": "Db2 for i",
@@ -185,7 +184,8 @@
         "title": "Clear query history",
         "category": "Db2 for i",
         "icon": "$(trash)"
-=======
+      },
+      {
         "command": "vscode-db2i.examples.setFilter",
         "title": "Set filter",
         "category": "Db2 for i (Examples)",
@@ -196,7 +196,6 @@
         "title": "Clear filter",
         "category": "Db2 for i (Examples)",
         "icon": "$(clear-all)"
->>>>>>> 07c7f813
       }
     ],
     "menus": {
@@ -237,11 +236,11 @@
           "when": "view == schemaBrowser"
         },
         {
-<<<<<<< HEAD
           "command": "vscode-db2i.queryHistory.clear",
           "group": "navigation",
           "when": "view == queryHistory"
-=======
+        },
+        {
           "command": "vscode-db2i.examples.setFilter",
           "group": "navigation",
           "when": "view == exampleBrowser"
@@ -250,7 +249,6 @@
           "command": "vscode-db2i.examples.clearFilter",
           "group": "navigation",
           "when": "view == exampleBrowser"
->>>>>>> 07c7f813
         }
       ],
       "view/item/context": [
