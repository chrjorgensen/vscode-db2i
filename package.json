--- conflicted
+++ resolved
@@ -348,12 +348,12 @@
         "icon": "$(notebook-execute)"
       },
       {
-<<<<<<< HEAD
         "command": "vscode-db2i.resultset.cancel",
         "title": "Cancel",
         "category": "Db2 for i",
         "icon": "$(debug-stop)"
-=======
+      },
+      {
         "command": "vscode-db2i.editorExplain.withRun",
         "title": "Run and explain statement",
         "category": "Db2 for i",
@@ -364,7 +364,6 @@
         "title": "Explain without running",
         "category": "Db2 for i",
         "icon": "$(debug-alt)"       
->>>>>>> fb605420
       },
       {
         "command": "vscode-db2i.queryHistory.remove",
@@ -613,7 +612,6 @@
       "sql/editor/context": [
         {
           "command": "vscode-db2i.runEditorStatement",
-<<<<<<< HEAD
           "when": "editorLangId == sql && vscode-db2i:resultsetCanCancel != true",
           "group": "navigation@1"
         },
@@ -621,9 +619,6 @@
           "command": "vscode-db2i.resultset.cancel",
           "when": "editorLangId == sql && vscode-db2i:resultsetCanCancel == true",
           "group": "navigation@1"
-=======
-          "when": "editorLangId == sql",
-          "group": "1_general@sql"
         },
         {
           "command": "vscode-db2i.editorExplain.withRun",
@@ -634,7 +629,6 @@
           "command": "vscode-db2i.editorExplain.withoutRun",
           "when": "editorLangId == sql",
           "group": "2_explain@2"
->>>>>>> fb605420
         }
       ],
       "view/title": [
