--- conflicted
+++ resolved
@@ -148,8 +148,7 @@
           }
         }
       }
-<<<<<<< HEAD
-    },
+    ],
     "notebooks": [
 			{
 				"id": "db2i-notebook",
@@ -162,9 +161,6 @@
 				]
 			}
 		],
-=======
-    ],
->>>>>>> 3bf975ea
     "viewsContainers": {
       "activitybar": [
         {
@@ -250,23 +246,19 @@
         "command": "vscode-db2i.runEditorStatement",
         "key": "ctrl+r",
         "mac": "cmd+r",
-<<<<<<< HEAD
         "when": "editorLangId == sql && resourceExtname != .inb"
-=======
-        "when": "editorLangId == sql"
       },
       {
         "command": "vscode-db2i.editorExplain.withRun",
         "key": "ctrl+shift+r",
         "mac": "cmd+shift+r",
-        "when": "editorLangId == sql"
+        "when": "editorLangId == sql && resourceExtname != .inb"
       },
       {
         "command": "vscode-db2i.editorExplain.withoutRun",
         "key": "ctrl+alt+r",
         "mac": "cmd+alt+r",
-        "when": "editorLangId == sql"
->>>>>>> 3bf975ea
+        "when": "editorLangId == sql && resourceExtname != .inb"
       }
     ],
     "commands": [
@@ -601,9 +593,10 @@
           "when": "never"
         },
         {
-<<<<<<< HEAD
           "command": "vscode-db2i.notebook.fromSqlUri",
-=======
+          "when": "never"
+        },
+        {
           "command": "vscode-db2i.dove.displayDetails",
           "when": "never"
         },
@@ -621,7 +614,6 @@
         },
         {
           "command": "vscode-db2i.dove.node.copy",
->>>>>>> 3bf975ea
           "when": "never"
         }
       ],
@@ -651,15 +643,14 @@
           "group": "2_explain@1"
         },
         {
-<<<<<<< HEAD
-          "command": "vscode-db2i.notebook.fromSqlUri",
-          "when": "editorLangId == sql",
-          "group": "navigation@4"
-=======
           "command": "vscode-db2i.editorExplain.withoutRun",
           "when": "editorLangId == sql",
           "group": "2_explain@2"
->>>>>>> 3bf975ea
+        },
+        {
+          "command": "vscode-db2i.notebook.fromSqlUri",
+          "when": "editorLangId == sql",
+          "group": "3_notebook@1"
         }
       ],
       "view/title": [
@@ -976,11 +967,8 @@
   },
   "dependencies": {
     "csv": "^6.1.3",
-<<<<<<< HEAD
     "json-to-markdown-table": "^1.0.0",
-=======
     "lru-cache": "^6.0.0",
->>>>>>> 3bf975ea
     "node-fetch": "^3.3.1",
     "sql-formatter": "^14.0.0"
   }
