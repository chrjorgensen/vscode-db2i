{
  "name": "vscode-db2i",
  "displayName": "Db2 for IBM i",
  "description": "Db2 for IBM i tools in VS Code",
  "version": "0.0.7",
  "preview": true,
  "engines": {
    "vscode": "^1.61.0"
  },
	"keywords": [
		"ibmi",
		"as400",
    "db2",
    "database"
	],
  "categories": [
    "Other"
  ],
  "publisher": "halcyontechltd",
  "author": {
    "name": "Halcyon-Tech, Liam Allan"
  },
  "repository": {
    "url": "https://github.com/halcyon-tech/vscode-db2i"
  },
  "activationEvents": [
    "onStartupFinished"
  ],
  "extensionDependencies": [
<<<<<<< HEAD
    "halcyontechltd.code-for-ibmi"
  ],
  "main": "./src/extension.js",
=======
		"halcyontechltd.code-for-ibmi"
	],
	"main": "./dist/extension.js",
>>>>>>> b6fcbc1f
  "contributes": {
    "snippets": [
      {
        "language": "sql",
        "path": "./src/language/snippets/scalars.code-snippets"
      },
      {
        "language": "sql",
        "path": "./src/language/snippets/variables.code-snippets"
      },
      {
        "language": "sql",
        "path": "./src/language/snippets/aggregates.code-snippets"
      }
    ],
    "configuration": {
      "title": "Db2 for IBM i",
      "properties": {
        "vscode-db2i.validator": {
          "type": "boolean",
          "description": "Enable/disable the SQL validator",
          "default": false
        },
        "vscode-db2i.pageSize": {
          "type": "number",
          "description": "Page size for Schema browser",
          "default": 100
        }
      }
    },
    "viewsContainers": {
      "activitybar": [
        {
          "id": "db2-explorer",
          "title": "Db2 for i",
          "icon": "$(database)"
        }
      ]
    },
    "views": {
      "db2-explorer": [
        {
          "id": "schemaBrowser",
          "name": "Schema Browser",
          "visibility": "visible",
          "when": "code-for-ibmi:connected == true"
        }
      ]
    },
    "viewsWelcome": [
      {
        "view": "db2-explorer",
        "contents": "No connection found. Connect to an IBM i first."
      }
    ],
    "commands": [
      {
        "command": "vscode-db2i.refreshSchemaBrowser",
        "title": "Refresh Schema Browser",
        "category": "Db2 for i",
        "icon": "$(refresh)"
      },
      {
        "command": "vscode-db2i.addSchemaToSchemaBrowser",
        "title": "Add Schema to Schema Browser",
        "category": "Db2 for i",
        "icon": "$(add)"
      },
      {
        "command": "vscode-db2i.removeSchemaFromSchemaBrowser",
        "title": "Remove schema from view",
        "category": "Db2 for i",
        "icon": "$(remove)"
      },
      {
        "command": "vscode-db2i.generateSQL",
        "title": "Generate SQL",
        "category": "Db2 for i",
        "icon": "$(add)"
      },
      {
				"command": "vscode-db2i.pasteGenerator",
				"title": "Paste JSON as SQL"
			}
    ],
    "menus": {
      "editor/context": [
				{
					"command": "vscode-db2i.pasteGenerator",
					"group": "1_sql",
					"when": "editorLangId == sql"
				}
			],
      "view/title": [
        {
          "command": "vscode-db2i.addSchemaToSchemaBrowser",
          "group": "navigation",
          "when": "view == schemaBrowser"
        },
        {
          "command": "vscode-db2i.refreshSchemaBrowser",
          "group": "navigation",
          "when": "view == schemaBrowser"
        }
      ],
      "view/item/context": [
        {
          "command": "vscode-db2i.removeSchemaFromSchemaBrowser",
          "when": "view == schemaBrowser && viewItem == schema"
        },
        {
          "command": "vscode-db2i.generateSQL",
          "when": "viewItem == table || viewItem == view || viewItem == alias || viewItem == constraint || viewItem == function || viewItem == variable || viewItem == index || viewItem == procedure || viewItem == sequence || viewItem == package || viewItem == trigger || viewItem == type"
        }
      ]
    }
  },
  "scripts": {
    "lint": "eslint .",
    "pretest": "npm run lint",
    "test": "node ./test/runTest.js",
<<<<<<< HEAD
    "package": "vsce package"
=======
		"package": "vsce package",
    "vscode:prepublish": "webpack --mode production",
		"webpack": "webpack --mode development",
		"webpack-dev": "webpack --mode development --watch"
>>>>>>> b6fcbc1f
  },
  "devDependencies": {
    "@types/glob": "^7.1.3",
    "@types/mocha": "^8.2.2",
    "@types/node": "14.x",
    "@types/vscode": "^1.61.0",
		"webpack": "^5.24.3",
		"webpack-cli": "^4.5.0",
    "eslint": "^7.32.0",
    "glob": "^7.1.7",
    "mocha": "^8.4.0",
    "typescript": "^4.3.2",
    "vscode-test": "^1.5.2"
  },
  "dependencies": {
    "@vscode/webview-ui-toolkit": "^0.8.5",
    "node-sql-parser": "^4.1.1",
    "sql-formatter": "^4.0.2"
  }
}<|MERGE_RESOLUTION|>--- conflicted
+++ resolved
@@ -27,15 +27,9 @@
     "onStartupFinished"
   ],
   "extensionDependencies": [
-<<<<<<< HEAD
-    "halcyontechltd.code-for-ibmi"
-  ],
-  "main": "./src/extension.js",
-=======
 		"halcyontechltd.code-for-ibmi"
 	],
 	"main": "./dist/extension.js",
->>>>>>> b6fcbc1f
   "contributes": {
     "snippets": [
       {
@@ -157,14 +151,10 @@
     "lint": "eslint .",
     "pretest": "npm run lint",
     "test": "node ./test/runTest.js",
-<<<<<<< HEAD
-    "package": "vsce package"
-=======
 		"package": "vsce package",
     "vscode:prepublish": "webpack --mode production",
 		"webpack": "webpack --mode development",
 		"webpack-dev": "webpack --mode development --watch"
->>>>>>> b6fcbc1f
   },
   "devDependencies": {
     "@types/glob": "^7.1.3",
