{
  "name": "vscode-db2i",
  "displayName": "Db2 for IBM i",
  "description": "Db2 for IBM i tools in VS Code",
  "version": "0.6.0",
  "preview": true,
  "engines": {
    "vscode": "^1.70.0"
  },
  "icon": "media/logo.png",
  "keywords": [
    "ibmi",
    "as400",
    "db2",
    "database"
  ],
  "categories": [
    "Other"
  ],
  "publisher": "halcyontechltd",
  "author": {
    "name": "Halcyon-Tech, Liam Allan"
  },
  "repository": {
    "url": "https://github.com/halcyon-tech/vscode-db2i"
  },
  "activationEvents": [
    "onStartupFinished",
    "onLanguage:sql"
  ],
  "extensionDependencies": [
    "halcyontechltd.code-for-ibmi"
  ],
  "main": "./dist/extension.js",
  "contributes": {
    "snippets": [
      {
        "language": "sql",
        "path": "snippets/scalars.code-snippets"
      },
      {
        "language": "sql",
        "path": "snippets/variables.code-snippets"
      },
      {
        "language": "sql",
        "path": "snippets/aggregates.code-snippets"
      }
    ],
<<<<<<< HEAD
    "configuration": [
      {
        "id": "vscode-db2i",
        "title": "General",
        "order": 1,
        "properties": {
          "vscode-db2i.pageSize": {
            "type": "number",
            "description": "Page size for Schema browser",
            "default": 500
          },
          "vscode-db2i.alwaysStartSQLJob": {
            "type": "string",
            "description": "Name of configuration to use when auto starting a job. 'new' for brand new default job, 'ask' to be asked, 'never' to never start, or a name of a stored configuration",
            "default": "ask"
          },
          "vscode-db2i.jobConfigs": {
            "type": "object",
            "description": "Saved configs for",
            "default": {},
            "additionalProperties": true
          },
          "vscode-db2i.collapsedResultSet": {
            "type": "boolean",
            "description": "Make larger cells collapsed by default",
            "default": false
          },
          "vscode-db2i.sqlFormat.identifierCase": {
            "type": "string",
            "description": "SQL formatting options: Lowercase or uppercase SQL identifiers",
            "default": "preserve",
            "enum": ["lower", "upper", "preserve"],
            "enumDescriptions": [
              "Format SQL identifiers in lowercase",
              "Format SQL identifiers in uppercase",
              "Preserve the current formatting of SQL identifiers"
            ]
          },
          "vscode-db2i.sqlFormat.keywordCase": {
            "type": "string",
            "description": "SQL formatting options: Lowercase or uppercase SQL keywords",
            "default": "lower",
            "enum": ["lower", "upper"],
            "enumDescriptions": [
              "Format reserved SQL keywords in lowercase",
              "Format reserved SQL keywords in uppercase"
            ]
          }
        }
      },
      {
        "id": "vscode-db2i.visualExplain",
        "title": "Visual Explain",
        "order": 2,
        "properties": {
          "vscode-db2i.visualExplain.highlighting": {
            "type": "object",
            "properties": {
              "Index Advised": {
                "type": "boolean",
                "default": true
              },
              "Actual Number of Rows": {
                "type": "boolean",
                "default": true
              },
              "Actual Processing Time": {
                "type": "boolean",
                "default": true
              },
              "Estimated Number of Rows": {
                "type": "boolean",
                "default": true
              },
              "Estimated Processing Time": {
                "type": "boolean",
                "default": true
              },
              "Lookahead Predicate Generation (LPG)": {
                "type": "boolean",
                "default": true
              },
              "Materialized Query Table (MQT)": {
                "type": "boolean",
                "default": true
              }
            },
            "default": {
              "Index Advised": true,
              "Actual Number of Rows": true,
              "Actual Processing Time": true,
              "Estimated Number of Rows": true,
              "Estimated Processing Time": true,
              "Lookahead Predicate Generation (LPG)": true,
              "Materialized Query Table (MQT)": true
            },
            "additionalProperties": false,
            "description": "Highlight expensive operations in the graph to aid in identifying potential problems with the query."
          }
=======
    "configuration": {
      "title": "Db2 for IBM i",
      "properties": {
        "vscode-db2i.pageSize": {
          "type": "number",
          "description": "Page size for Schema browser",
          "default": 500
        },
        "vscode-db2i.collapsedResultSet": {
          "type": "boolean",
          "description": "Make larger cells collapsed by default",
          "default": false
        },
        "vscode-db2i.alwaysStartSQLJob": {
          "type": "string",
          "description": "Name of configuration to use when auto starting a job. 'new' for brand new default job, 'ask' to be asked, 'never' to never start, or a name of a stored configuration",
          "default": "ask"
        },
        "vscode-db2i.jobConfigs": {
          "type": "object",
          "description": "Saved configs for",
          "default": {},
          "additionalProperties": true
        },
        "vscode-db2i.sqlFormat.identifierCase": {
          "type": "string",
          "description": "SQL formatting options: Lowercase or uppercase SQL identifiers",
          "default": "preserve",
          "enum": [
            "lower",
            "upper",
            "preserve"
          ],
          "enumDescriptions": [
            "Format SQL identifiers in lowercase",
            "Format SQL identifiers in uppercase",
            "Preserve the current formatting of SQL identifiers"
          ]
        },
        "vscode-db2i.sqlFormat.keywordCase": {
          "type": "string",
          "description": "SQL formatting options: Lowercase or uppercase SQL keywords",
          "default": "lower",
          "enum": [
            "lower",
            "upper"
          ],
          "enumDescriptions": [
            "Format reserved SQL keywords in lowercase",
            "Format reserved SQL keywords in uppercase"
          ]
>>>>>>> b1525917
        }
      }
    ],
    "viewsContainers": {
      "activitybar": [
        {
          "id": "db2-explorer",
          "title": "Db2 for i",
          "icon": "$(database)"
        }
      ],
      "panel": [
        {
          "id": "ibmi-panel",
          "title": "IBM i",
          "icon": "$(search)"
        }
      ]
    },
    "views": {
      "ibmi-panel": [
        {
          "type": "webview",
          "id": "vscode-db2i.resultset",
          "name": "Results",
          "when": "code-for-ibmi:connected == true",
          "contextualTitle": "IBM i"
        },
        {
          "type": "tree",
          "id": "vscode-db2i.dove.nodes",
          "name": "Visual Explain",
          "when": "vscode-db2i:explaining == true",
          "contextualTitle": "IBM i"
        },
        {
          "type": "tree",
          "id": "vscode-db2i.dove.node",
          "name": "Node Detail",
          "when": "vscode-db2i:explainingNode == true"
        }
      ],
      "db2-explorer": [
        {
          "id": "schemaBrowser",
          "name": "Schema Browser",
          "visibility": "visible",
          "when": "code-for-ibmi:connected == true"
        },
        {
          "id": "queryHistory",
          "name": "Query History",
          "visibility": "visible",
          "when": "code-for-ibmi:connected == true"
        },
        {
          "id": "exampleBrowser",
          "name": "Examples",
          "visibility": "collapsed",
          "when": "code-for-ibmi:connected == true"
        },
        {
          "id": "jobManager",
          "name": "SQL Job Manager",
          "when": "code-for-ibmi:connected && vscode-db2i:jobManager"
        },
        {
          "id": "testingView-db2i",
          "name": "Test cases",
          "when": "code-for-ibmi:connected && vscode-db2i:testing"
        }
      ]
    },
    "viewsWelcome": [
      {
        "view": "queryHistory",
        "contents": "Query history will appear here."
      },
      {
        "view": "jobManager",
        "contents": "The SQL Job Manager allows you to provision one or more jobs for running SQL statements, each with its own connection settings.\n\nUsing managed jobs reduces the use of system resources, improves performance, and maintains  state across subsequent SQL statements.\n\nYou can run SQL statements without starting a job, just be aware that every statement you run requires a temporary, single-use job to be started on your behalf. \n[New SQL job](command:vscode-db2i.jobManager.newJob)"
      }
    ],
    "keybindings": [
      {
        "command": "vscode-db2i.runEditorStatement",
        "key": "ctrl+r",
        "mac": "cmd+r",
        "when": "editorLangId == sql"
      },
      {
        "command": "vscode-db2i.editorExplain.withRun",
        "key": "ctrl+shift+r",
        "mac": "cmd+shift+r",
        "when": "editorLangId == sql"
      },
      {
        "command": "vscode-db2i.editorExplain.withoutRun",
        "key": "ctrl+alt+r",
        "mac": "cmd+alt+r",
        "when": "editorLangId == sql"
      }
    ],
    "commands": [
      {
        "command": "vscode-db2i.openSqlDocument",
        "title": "Open SQL Document",
        "category": "Db2 for i",
        "icon": "$(new-file)"
      },
      {
        "command": "vscode-db2i.refreshSchemaBrowser",
        "title": "Refresh Schema Browser",
        "category": "Db2 for i",
        "icon": "$(refresh)"
      },
      {
        "command": "vscode-db2i.manageSchemaBrowserList",
        "title": "Manage Schema Browser List",
        "category": "Db2 for i",
        "icon": "$(list-selection)"
      },
      {
        "command": "vscode-db2i.removeSchemaFromSchemaBrowser",
        "title": "Remove schema from view",
        "category": "Db2 for i",
        "icon": "$(remove)"
      },
      {
        "command": "vscode-db2i.generateSQL",
        "title": "Generate SQL",
        "category": "Db2 for i"
      },
      {
        "command": "vscode-db2i.getRelatedObjects",
        "title": "Get Related Objects",
        "category": "Db2 for i"
      },
      {
        "command": "vscode-db2i.getIndexes",
        "title": "Get Indexes",
        "category": "Db2 for i"
      },
      {
        "command": "vscode-db2i.clearData",
        "title": "Clear...",
        "category": "Db2 for i"
      },
      {
        "command": "vscode-db2i.copyData",
        "title": "Copy Data...",
        "category": "Db2 for i"
      },
      {
        "command": "vscode-db2i.deleteObject",
        "title": "Delete...",
        "category": "Db2 for i"
      },
      {
        "command": "vscode-db2i.renameObject",
        "title": "Rename...",
        "category": "Db2 for i"
      },
      {
        "command": "vscode-db2i.advisedIndexes",
        "title": "Advised Indexes",
        "category": "Db2 for i"
      },
      {
        "command": "vscode-db2i.clearAdvisedIndexes",
        "title": "Clear All Advised Indexes...",
        "category": "Db2 for i"
      },
      {
        "command": "vscode-db2i.getResultSet",
        "title": "View contents",
        "category": "Db2 for i",
        "icon": "$(output)"
      },
      {
        "command": "vscode-db2i.setCurrentSchema",
        "title": "Set current schema",
        "category": "Db2 for i"
      },
      {
        "command": "vscode-db2i.setSchemaFilter",
        "title": "Set filter",
        "category": "Db2 for i",
        "icon": "$(search)"
      },
      {
        "command": "vscode-db2i.pasteGenerator",
        "title": "Paste JSON as SQL",
        "category": "Db2 for i"
      },
      {
        "command": "vscode-db2i.runEditorStatement",
        "title": "Run statement",
        "category": "Db2 for i",
        "icon": "$(notebook-execute)"
      },
      {
        "command": "vscode-db2i.editorExplain.withRun",
        "title": "Run and explain statement",
        "category": "Db2 for i",
        "icon": "$(debug-alt)"
      },
      {
        "command": "vscode-db2i.editorExplain.withoutRun",
        "title": "Explain without running",
        "category": "Db2 for i",
        "icon": "$(debug-alt)"       
      },
      {
        "command": "vscode-db2i.queryHistory.remove",
        "title": "Remove query from history",
        "category": "Db2 for i",
        "icon": "$(trash)"
      },
      {
        "command": "vscode-db2i.queryHistory.clear",
        "title": "Clear query history",
        "category": "Db2 for i",
        "icon": "$(trash)"
      },
      {
        "command": "vscode-db2i.examples.setFilter",
        "title": "Set filter",
        "category": "Db2 for i (Examples)",
        "icon": "$(filter)"
      },
      {
        "command": "vscode-db2i.examples.clearFilter",
        "title": "Clear filter",
        "category": "Db2 for i (Examples)",
        "icon": "$(clear-all)"
      },
      {
        "command": "vscode-db2i.jobManager.newJob",
        "title": "New SQL Job",
        "category": "Db2 for i",
        "icon": "$(database)"
      },
      {
        "command": "vscode-db2i.jobManager.closeJob",
        "title": "Close SQL Job",
        "category": "Db2 for i",
        "icon": "$(trash)"
      },
      {
        "command": "vscode-db2i.jobManager.endAll",
        "title": "Close All SQL Jobs",
        "category": "Db2 for i",
        "icon": "$(clear-all)"
      },
      {
        "command": "vscode-db2i.jobManager.editJobProps",
        "title": "Edit Connection Properties",
        "category": "Db2 for i",
        "icon": "$(edit)"
      },
      {
        "command": "vscode-db2i.jobManager.editSelfCodes",
        "title": "Edit SELF codes",
        "category": "Db2 for i",
        "icon": "$(bracket-error)"
      },
      {
        "command": "vscode-db2i.jobManager.copyJobId",
        "title": "Copy Job Name",
        "category": "Db2 for i",
        "icon": "$(keyboard)"
      },
      {
        "command": "vscode-db2i.jobManager.viewJobLog",
        "title": "View Job Log",
        "category": "Db2 for i",
        "icon": "$(info)"
      },
      {
        "command": "vscode-db2i.jobManager.enableTracing",
        "title": "Enable Tracing",
        "category": "Db2 for i"
      },
      {
        "command": "vscode-db2i.jobManager.getTrace",
        "title": "Get Trace Data",
        "category": "Db2 for i"
      },
      {
        "command": "vscode-db2i.jobManager.getSelfErrors",
        "title": "Get SELF codes Errors",
        "category": "Db2 for i"
      },
      {
        "command": "vscode-db2i.jobManager.newConfig",
        "title": "Save settings to config",
        "category": "Db2 for i",
        "icon": "$(save)"
      },
      {
        "command": "vscode-db2i.jobManager.editConfig",
        "title": "Edit configuration",
        "category": "Db2 for i",
        "icon": "$(edit)"
      },
      {
        "command": "vscode-db2i.jobManager.deleteConfig",
        "title": "Delete configuration",
        "category": "Db2 for i",
        "icon": "$(trash)"
      },
      {
        "command": "vscode-db2i.dove.close",
        "title": "Close detail",
        "category": "Db2 for i",
        "icon": "$(close-all)"
      },
      {
        "command": "vscode-db2i.dove.nodeDetail",
        "title": "See detail",
        "category": "Db2 for i",
        "icon": "$(info)"
      },
      {
        "command": "vscode-db2i.dove.editSettings",
        "title": "Settings",
        "category": "Db2 for i",
        "icon": "$(gear)"
      },
      {
        "command": "vscode-db2i.dove.export",
        "title": "Export current VE data",
        "category": "Db2 for i",
        "icon": "$(file)"
      }
    ],
    "submenus": [
      {
        "icon": "$(notebook-execute)",
        "id": "sql/editor/context",
        "label": "Run SQL statement"
      }
    ],
    "menus": {
      "commandPalette": [
        {
          "command": "vscode-db2i.queryHistory.remove",
          "when": "never"
        },
        {
          "command": "vscode-db2i.setSchemaFilter",
          "when": "never"
        },
        {
          "command": "vscode-db2i.jobManager.closeJob",
          "when": "never"
        },
        {
          "command": "vscode-db2i.jobManager.editJobProps",
          "when": "never"
        },
        {
          "command": "vscode-db2i.jobManager.editSelfCodes",
          "when": "never"
        },
        {
          "command": "vscode-db2i.jobManager.copyJobId",
          "when": "never"
        },
        {
          "command": "vscode-db2i.jobManager.viewJobLog",
          "when": "never"
        },
        {
          "command": "vscode-db2i.jobManager.enableTracing",
          "when": "never"
        },
        {
          "command": "vscode-db2i.jobManager.getSelfErrors",
          "when": "never"
        },
        {
          "command": "vscode-db2i.jobManager.getTrace",
          "when": "never"
        },
        {
          "command": "vscode-db2i.jobManager.newConfig",
          "when": "never"
        },
        {
          "command": "vscode-db2i.jobManager.editConfig",
          "when": "never"
        },
        {
          "command": "vscode-db2i.jobManager.deleteConfig",
          "when": "never"
        },
        {
          "command": "vscode-db2i.dove.nodeDetail",
          "when": "never"
        },
        {
          "command": "vscode-db2i.dove.editSettings",
          "when": "vscode-db2i:explaining == true"
        },
        {
          "command": "vscode-db2i.dove.export",
          "when": "vscode-db2i:explaining == true"
        }
      ],
      "editor/context": [
        {
          "command": "vscode-db2i.pasteGenerator",
          "group": "1_sql",
          "when": "editorLangId == sql"
        }
      ],
      "editor/title": [
        {
          "when": "editorLangId == sql && code-for-ibmi:connected == true",
          "group": "navigation@sql",
          "submenu": "sql/editor/context"
        }
      ],
      "sql/editor/context": [
        {
          "command": "vscode-db2i.runEditorStatement",
          "when": "editorLangId == sql",
          "group": "1_general@sql"
        },
        {
          "command": "vscode-db2i.editorExplain.withRun",
          "when": "editorLangId == sql",
          "group": "2_explain@1"
        },
        {
          "command": "vscode-db2i.editorExplain.withoutRun",
          "when": "editorLangId == sql",
          "group": "2_explain@2"
        }
      ],
      "view/title": [
        {
          "command": "vscode-db2i.manageSchemaBrowserList",
          "group": "navigation",
          "when": "view == schemaBrowser && vscode-db2i:manageSchemaBrowserEnabled"
        },
        {
          "command": "vscode-db2i.refreshSchemaBrowser",
          "group": "navigation",
          "when": "view == schemaBrowser"
        },
        {
          "command": "vscode-db2i.queryHistory.clear",
          "group": "navigation",
          "when": "view == queryHistory"
        },
        {
          "command": "vscode-db2i.examples.setFilter",
          "group": "navigation",
          "when": "view == exampleBrowser"
        },
        {
          "command": "vscode-db2i.examples.clearFilter",
          "group": "navigation",
          "when": "view == exampleBrowser"
        },
        {
          "command": "vscode-db2i.openSqlDocument",
          "group": "navigation",
          "when": "view == jobManager"
        },
        {
          "command": "vscode-db2i.jobManager.newJob",
          "group": "navigation",
          "when": "view == jobManager"
        },
        {
          "command": "vscode-db2i.jobManager.endAll",
          "group": "navigation",
          "when": "view == jobManager"
        },
        {
          "command": "vscode-db2i.dove.editSettings",
          "group": "navigation",
          "when": "view == vscode-db2i.dove.nodes"
        },
        {
          "command": "vscode-db2i.dove.export",
          "group": "navigation",
          "when": "view == vscode-db2i.dove.nodes"
        },
        {
          "command": "vscode-db2i.dove.close",
          "group": "navigation",
          "when": "view == vscode-db2i.dove.nodes"
        }
      ],
      "view/item/context": [
        {
          "command": "vscode-db2i.setCurrentSchema",
          "when": "viewItem == schema",
          "group": "db2@1"
        },
        {
          "command": "vscode-db2i.setSchemaFilter",
          "when": "viewItem == schema",
          "group": "inline"
        },
        {
          "command": "vscode-db2i.getResultSet",
          "when": "viewItem == table || viewItem == view || viewItem == alias",
          "group": "inline"
        },
        {
          "command": "vscode-db2i.generateSQL",
          "when": "viewItem == table || viewItem == view || viewItem == alias || viewItem == constraint || viewItem == function || viewItem == variable || viewItem == index || viewItem == procedure || viewItem == sequence || viewItem == package || viewItem == trigger || viewItem == type",
          "group": "db2@2"
        },
        {
          "command": "vscode-db2i.removeSchemaFromSchemaBrowser",
          "when": "view == schemaBrowser && viewItem == schema",
          "group": "db2@3"
        },
        {
          "command": "vscode-db2i.getRelatedObjects",
          "when": "viewItem == table",
          "group": "db2workWith@1"
        },
        {
          "command": "vscode-db2i.getIndexes",
          "when": "viewItem == table",
          "group": "db2workWith@2"
        },
        {
          "command": "vscode-db2i.clearData",
          "when": "viewItem == table",
          "group": "db2data@1"
        },
        {
          "command": "vscode-db2i.copyData",
          "when": "viewItem == table || viewItem == view",
          "group": "db2data@2"
        },
        {
          "command": "vscode-db2i.deleteObject",
          "when": "viewItem == table || viewItem == view || viewItem == alias || viewItem == constraint || viewItem == function || viewItem == variable || viewItem == index || viewItem == procedure || viewItem == sequence || viewItem == package || viewItem == trigger || viewItem == type",
          "group": "db2data@3"
        },
        {
          "command": "vscode-db2i.renameObject",
          "when": "viewItem == table || viewItem == view || viewItem == index",
          "group": "db2data@4"
        },
        {
          "command": "vscode-db2i.advisedIndexes",
          "when": "viewItem == table || viewItem == schema",
          "group": "db2idxAdv@1"
        },
        {
          "command": "vscode-db2i.clearAdvisedIndexes",
          "when": "viewItem == table || viewItem == schema",
          "group": "db2idxAdv@2"
        },
        {
          "command": "vscode-db2i.queryHistory.remove",
          "when": "view == queryHistory && viewItem == query",
          "group": "inline"
        },
        {
          "command": "vscode-db2i.jobManager.closeJob",
          "when": "view == jobManager && viewItem == sqlJob",
          "group": "inline"
        },
        {
          "command": "vscode-db2i.jobManager.editJobProps",
          "when": "view == jobManager && viewItem == sqlJob",
          "group": "inline"
        },
        {
          "command": "vscode-db2i.jobManager.editSelfCodes",
          "when": "view == jobManager && viewItem == sqlJob",
          "group": "self@2"
        },
        {
          "command": "vscode-db2i.jobManager.copyJobId",
          "when": "view == jobManager && viewItem == sqlJob",
          "group": "inline"
        },
        {
          "command": "vscode-db2i.jobManager.viewJobLog",
          "when": "view == jobManager && viewItem == sqlJob",
          "group": "inline"
        },
        {
          "command": "vscode-db2i.jobManager.enableTracing",
          "when": "view == jobManager && viewItem == sqlJob",
          "group": "trace@1"
        },
        {
          "command": "vscode-db2i.jobManager.getTrace",
          "when": "view == jobManager && viewItem == sqlJob",
          "group": "trace@2"
        },
        {
          "command": "vscode-db2i.jobManager.getSelfErrors",
          "when": "view == jobManager && viewItem == sqlJob",
          "group": "self@1"
        },
        {
          "command": "vscode-db2i.jobManager.newConfig",
          "when": "view == jobManager && viewItem == sqlJob",
          "group": "config@1"
        },
        {
          "command": "vscode-db2i.jobManager.editConfig",
          "when": "view == jobManager && viewItem == savedConfig",
          "group": "inline"
        },
        {
          "command": "vscode-db2i.jobManager.deleteConfig",
          "when": "view == jobManager && viewItem == savedConfig",
          "group": "inline"
        },
        {
          "command": "vscode-db2i.dove.nodeDetail",
          "when": "view == vscode-db2i.dove.nodes && viewItem == explainTreeItem",
          "group": "inline"
        }
      ]
    },
    "colors": [
      {
        "id": "db2i.dove.resultsView.HighlightIndexAdvised",
        "description": "Highlight color for index advised",
        "defaults": {
          "dark": "#8c8cbd",
          "light": "#8c8cbd"
        }
      },
      {
        "id": "db2i.dove.resultsView.HighlightActualExpensiveRows",
        "description": "Highlight color for actual expensive rows",
        "defaults": {
          "dark": "#cc9933",
          "light": "#cc9933"
        }
      },
      {
        "id": "db2i.dove.resultsView.HighlightEstimatedExpensiveRows",
        "description": "Highlight color for estimated expensive rows",
        "defaults": {
          "dark": "#dbdb01",
          "light": "#a0a001"
        }
      },
      {
        "id": "db2i.dove.resultsView.HighlightActualExpensiveTime",
        "description": "Highlight color for actual expensive time",
        "defaults": {
          "dark": "#bc0f0f",
          "light": "#bc0f0f"
        }
      },
      {
        "id": "db2i.dove.resultsView.HighlightEstimatedExpensiveTime",
        "description": "Highlight color for estimated expensive time",
        "defaults": {
          "dark": "#f2bdbd",
          "light": "#f2bdbd"
        }
      },
      {
        "id": "db2i.dove.resultsView.HighlightLookaheadPredicateGeneration",
        "description": "Highlight color for Lookahead Predicate Generation",
        "defaults": {
          "dark": "#00ff00",
          "light": "#00ff00"
        }
      },
      {
        "id": "db2i.dove.resultsView.HighlightMaterializedQueryTable",
        "description": "Highlight color for Materialized Query Table",
        "defaults": {
          "dark": "#ff8400",
          "light": "#ff8400"
        }
      },
      {
        "id": "db2i.dove.resultsView.HighlightRefreshedNode",
        "description": "Highlight color for refreshed node",
        "defaults": {
          "dark": "#00ffff",
          "light": "#00ffff"
        }
      },
      {
        "id": "db2i.dove.nodeView.AttributeSectionHeading",
        "description": "Color for attributes section heading",
        "defaults": {
          "dark": "#bd8c8c",
          "light": "#5976df"
        }
      }
    ]
  },
  "scripts": {
    "lint": "eslint .",
    "pretest": "npm run lint",
    "language:test": "vitest",
    "dsc": "mkdir -p dist && npx tsx src/dsc",
    "package": "vsce package",
    "vscode:prepublish": "rm -rf dist && webpack --mode production && npm run dsc",
    "webpack": "webpack --mode development",
    "webpack-dev": "webpack --mode development --watch",
    "typings": "npx -p typescript tsc ./src/extension.ts --declaration --allowJs --emitDeclarationOnly --outDir types --esModuleInterop -t es2019 --moduleResolution node"
  },
  "devDependencies": {
    "@halcyontech/vscode-ibmi-types": "^2.0.0",
    "@types/glob": "^7.1.3",
    "@types/node": "14.x",
    "@types/vscode": "^1.70.0",
    "esbuild-loader": "^3.0.1",
    "eslint": "^7.32.0",
    "glob": "^7.1.7",
    "octokit": "^3.1.2",
    "raw-loader": "^4.0.2",
    "ts-loader": "^9.3.1",
    "typescript": "^4.3.2",
    "vitest": "^0.33.0",
    "vscode-test": "^1.5.2",
    "webpack": "^5.24.3",
    "webpack-cli": "^4.5.0"
  },
  "dependencies": {
    "csv": "^6.1.3",
    "lru-cache": "^6.0.0",
    "node-fetch": "^3.3.1",
    "sql-formatter": "^14.0.0"
  }
}<|MERGE_RESOLUTION|>--- conflicted
+++ resolved
@@ -47,7 +47,6 @@
         "path": "snippets/aggregates.code-snippets"
       }
     ],
-<<<<<<< HEAD
     "configuration": [
       {
         "id": "vscode-db2i",
@@ -147,59 +146,6 @@
             "additionalProperties": false,
             "description": "Highlight expensive operations in the graph to aid in identifying potential problems with the query."
           }
-=======
-    "configuration": {
-      "title": "Db2 for IBM i",
-      "properties": {
-        "vscode-db2i.pageSize": {
-          "type": "number",
-          "description": "Page size for Schema browser",
-          "default": 500
-        },
-        "vscode-db2i.collapsedResultSet": {
-          "type": "boolean",
-          "description": "Make larger cells collapsed by default",
-          "default": false
-        },
-        "vscode-db2i.alwaysStartSQLJob": {
-          "type": "string",
-          "description": "Name of configuration to use when auto starting a job. 'new' for brand new default job, 'ask' to be asked, 'never' to never start, or a name of a stored configuration",
-          "default": "ask"
-        },
-        "vscode-db2i.jobConfigs": {
-          "type": "object",
-          "description": "Saved configs for",
-          "default": {},
-          "additionalProperties": true
-        },
-        "vscode-db2i.sqlFormat.identifierCase": {
-          "type": "string",
-          "description": "SQL formatting options: Lowercase or uppercase SQL identifiers",
-          "default": "preserve",
-          "enum": [
-            "lower",
-            "upper",
-            "preserve"
-          ],
-          "enumDescriptions": [
-            "Format SQL identifiers in lowercase",
-            "Format SQL identifiers in uppercase",
-            "Preserve the current formatting of SQL identifiers"
-          ]
-        },
-        "vscode-db2i.sqlFormat.keywordCase": {
-          "type": "string",
-          "description": "SQL formatting options: Lowercase or uppercase SQL keywords",
-          "default": "lower",
-          "enum": [
-            "lower",
-            "upper"
-          ],
-          "enumDescriptions": [
-            "Format reserved SQL keywords in lowercase",
-            "Format reserved SQL keywords in uppercase"
-          ]
->>>>>>> b1525917
         }
       }
     ],
