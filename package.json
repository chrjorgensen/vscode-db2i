--- conflicted
+++ resolved
@@ -323,45 +323,6 @@
         "icon": "$(refresh)"
       },
       {
-<<<<<<< HEAD
-=======
-        "command": "vscode-db2i.self.refresh",
-        "title": "Refresh SELF Codes View",
-        "category": "Db2 for i",
-        "icon": "$(refresh)"
-      },
-      {
-        "command": "vscode-db2i.self.enableAutoRefresh",
-        "title": "Enable Auto Refresh",
-        "category": "Db2 for i",
-        "icon": "$(sync)"
-      },
-      {
-        "command": "vscode-db2i.self.disableAutoRefresh",
-        "title": "Disable Auto Refresh",
-        "category": "Db2 for i",
-        "icon": "$(sync-ignored)"
-      },
-      {
-        "command": "vscode-db2i.self.enableSelectedJobOnly",
-        "title": "Show Selected Job Only",
-        "category": "Db2 for i",
-        "icon": "$(filter)"
-      },
-      {
-        "command": "vscode-db2i.self.disableSelectedJobOnly",
-        "title": "Show errors for user (all jobs)",
-        "category": "Db2 for i",
-        "icon": "$(account)"
-      },
-      {
-        "command": "vscode-db2i.self.reset",
-        "title": "Clear SELF Codes",
-        "category": "Db2 for i",
-        "icon": "$(trash)"
-      },
-      {
->>>>>>> e5864300
         "command": "vscode-db2i.manageSchemaBrowserList",
         "title": "Manage Schema Browser List",
         "category": "Db2 for i",
@@ -642,6 +603,18 @@
         "title": "Disable Auto Refresh",
         "category": "Db2 for i",
         "icon": "$(sync-ignored)"
+      },
+      {
+        "command": "vscode-db2i.self.enableSelectedJobOnly",
+        "title": "Show Selected Job Only",
+        "category": "Db2 for i",
+        "icon": "$(filter)"
+      },
+      {
+        "command": "vscode-db2i.self.disableSelectedJobOnly",
+        "title": "Show errors for user (all jobs)",
+        "category": "Db2 for i",
+        "icon": "$(account)"
       },
       {
         "command": "vscode-db2i.self.reset",
@@ -815,9 +788,66 @@
           "when": "view == vscode-db2i.dove.nodes"
         },
         {
-<<<<<<< HEAD
           "command": "vscode-db2i.dove.close",
-=======
+          "group": "navigation@3",
+          "when": "view == vscode-db2i.dove.nodes"
+        },
+        {
+          "command": "vscode-db2i.dove.generateSqlForAdvisedIndexes",
+          "group": "navigation@0",
+          "when": "view == vscode-db2i.dove.node && vscode-db2i:viewingAdvisedIndexes"
+        },
+        {
+          "command": "vscode-db2i.dove.closeDetails",
+          "group": "navigation@1",
+          "when": "view == vscode-db2i.dove.node"
+        },
+        {
+          "command": "vscode-db2i.queryHistory.clear",
+          "group": "navigation",
+          "when": "view == queryHistory"
+        },
+        {
+          "command": "vscode-db2i.jobManager.newJob",
+          "group": "navigation@1",
+          "when": "view == jobManager"
+        },
+        {
+          "command": "vscode-db2i.jobManager.defaultSelfSettings",
+          "group": "navigation",
+          "when": "view == jobManager"
+        },
+        {
+          "command": "vscode-db2i.jobManager.endAll",
+          "group": "navigation@2",
+          "when": "view == jobManager"
+        },
+        {
+          "command": "vscode-db2i.openSqlDocument",
+          "group": "navigation@3",
+          "when": "view == jobManager"
+        },
+        {
+          "command": "vscode-db2i.notebook.open",
+          "group": "navigation@4",
+          "when": "view == jobManager"
+        },
+        {
+          "command": "vscode-db2i.self.refresh",
+          "group": "navigation@1",
+          "when": "view == vscode-db2i.self.nodes && vscode-db2i:jobManager.hasJob"
+        },
+        {
+          "command": "vscode-db2i.self.enableAutoRefresh",
+          "group": "navigation@2",
+          "when": "view == vscode-db2i.self.nodes && vscode-db2i.self.autoRefresh == false"
+        },
+        {
+          "command": "vscode-db2i.self.disableAutoRefresh",
+          "group": "navigation@2",
+          "when": "view == vscode-db2i.self.nodes && vscode-db2i.self.autoRefresh == true"
+        },
+        {
           "command": "vscode-db2i.self.enableSelectedJobOnly",
           "group": "navigation@2",
           "when": "view == vscode-db2i.self.nodes && vscode-db2i.self.specificJob == false"
@@ -826,67 +856,6 @@
           "command": "vscode-db2i.self.disableSelectedJobOnly",
           "group": "navigation@2",
           "when": "view == vscode-db2i.self.nodes && vscode-db2i.self.specificJob == true"
-        },
-        {
-          "command": "vscode-db2i.self.reset",
->>>>>>> e5864300
-          "group": "navigation@3",
-          "when": "view == vscode-db2i.dove.nodes"
-        },
-        {
-          "command": "vscode-db2i.dove.generateSqlForAdvisedIndexes",
-          "group": "navigation@0",
-          "when": "view == vscode-db2i.dove.node && vscode-db2i:viewingAdvisedIndexes"
-        },
-        {
-          "command": "vscode-db2i.dove.closeDetails",
-          "group": "navigation@1",
-          "when": "view == vscode-db2i.dove.node"
-        },
-        {
-          "command": "vscode-db2i.queryHistory.clear",
-          "group": "navigation",
-          "when": "view == queryHistory"
-        },
-        {
-          "command": "vscode-db2i.jobManager.newJob",
-          "group": "navigation@1",
-          "when": "view == jobManager"
-        },
-        {
-          "command": "vscode-db2i.jobManager.defaultSelfSettings",
-          "group": "navigation",
-          "when": "view == jobManager"
-        },
-        {
-          "command": "vscode-db2i.jobManager.endAll",
-          "group": "navigation@2",
-          "when": "view == jobManager"
-        },
-        {
-          "command": "vscode-db2i.openSqlDocument",
-          "group": "navigation@3",
-          "when": "view == jobManager"
-        },
-        {
-          "command": "vscode-db2i.notebook.open",
-          "group": "navigation@4",
-          "when": "view == jobManager"
-        },
-        {
-          "command": "vscode-db2i.self.refresh",
-          "group": "navigation@1",
-          "when": "view == vscode-db2i.self.nodes && vscode-db2i:jobManager.hasJob"
-        },
-        {
-          "command": "vscode-db2i.self.enableAutoRefresh",
-          "group": "navigation@2",
-          "when": "view == vscode-db2i.self.nodes && vscode-db2i.self.autoRefresh == false"
-        },
-        {
-          "command": "vscode-db2i.self.disableAutoRefresh",
-          "group": "navigation@2",
-          "when": "view == vscode-db2i.self.nodes && vscode-db2i.self.autoRefresh == true"
         },
         {
           "command": "vscode-db2i.self.reset",
