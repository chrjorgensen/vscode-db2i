import assert from "assert";
import { TestSuite } from ".";
import { getInstance } from "../base";
import { Query } from "../connection/query";
import { ExplainTree } from "../views/results/explain/nodes";
import { ServerComponent } from "../connection/serverComponent";
import { JobStatus, SQLJob } from "../connection/sqlJob";
import { ServerTraceDest, ServerTraceLevel } from "../connection/types";

export const JobsSuite: TestSuite = {
  name: `Connection tests`,
  tests: [
    {name: `Backend check`, test: async () => {
      const backendInstalled = await ServerComponent.initialise();
  
      // To run these tests, we need the backend server. If this test fails. Don't bother
      assert.strictEqual(backendInstalled, true);

      console.log(`Starting command: ${ServerComponent.getInitCommand()}`);
    }},

    {name: `Backend version check`, test: async () => {
      assert.strictEqual(ServerComponent.isInstalled(), true);
  
      let newJob = new SQLJob();
      await newJob.connect();

      let ver = await newJob.getVersion();
      console.log(`backend version: `+ver.version);
      console.log(`backend build date: `+ver.build_date);
      assert.notEqual(ver.version, ``);
      assert.notEqual(ver.build_date, ``);
      assert.ok(`backend build date: `+ver.build_date);
      newJob.close();
    }},
    
    {name: `Verify client special registers are set`, test: async () => {
      assert.strictEqual(ServerComponent.isInstalled(), true);
      let newJob = new SQLJob();
      await newJob.connect();

      let qry = newJob.query(`SELECT V_CLIENT_APPLNAME, V_CLIENT_PROGRAMID FROM TABLE(QSYS2.GET_JOB_INFO('*')) limit 1`);
      let qryResults = await qry.run();
      assert.equal(qryResults.success, true);
      assert.equal(qryResults.data.length, 1);
      let dataRow = qryResults.data[0];
      assert.equal((``+dataRow['V_CLIENT_APPLNAME']).startsWith(`vscode-db2i`), true);
      assert.equal((``+dataRow['V_CLIENT_PROGRAMID']).startsWith(`VSCode`), true);

      newJob.close();
    }},

    {name: `Backend set trace options and retrieve`, test: async () => {
      assert.strictEqual(ServerComponent.isInstalled(), true);
  
      let newJob = new SQLJob();
      await newJob.connect();

      let rpy = await newJob.setTraceConfig(ServerTraceDest.IN_MEM, ServerTraceLevel.DATASTREAM);
      assert.equal(rpy.success, true);
      assert.equal(rpy.tracedest, ServerTraceDest.IN_MEM);
      assert.equal(rpy.tracelevel, ServerTraceLevel.DATASTREAM);
      let trace = await newJob.getTraceData();
      assert.notEqual(``, trace.tracedata);
      console.log(trace.tracedata);
      newJob.close();
    }},

    {name: `Backend retrieve trace data without turning on trace`, test: async () => {
      assert.strictEqual(ServerComponent.isInstalled(), true);

      let newJob = new SQLJob();
      await newJob.connect();
      let trace = await newJob.getTraceData();
      assert.notEqual(undefined, trace.tracedata);
      newJob.close();
    }},
    
    {name: `Paging query`, test: async () => {
      assert.strictEqual(ServerComponent.isInstalled(), true);

      let newJob = new SQLJob({libraries: [`QIWS`], naming: `system`});
      await newJob.connect();

      let rowsAtATime = 4;
      let qry = newJob.query(`select * from QIWS.QCUSTCDT`);
      let qryResults = await qry.run(rowsAtATime);
      assert.equal(qryResults.success, true);
      assert.equal(qryResults.data.length, 4);
      assert.equal(qryResults.is_done,false);

      while(!qryResults.is_done) {
        qryResults = await qry.fetchMore(rowsAtATime);
        if(qryResults.is_done) {
          assert.equal(qryResults.data.length <= rowsAtATime, true);
        }else {
          assert.equal(qryResults.data.length,rowsAtATime);
        }
      }

      newJob.close();
    }},
    {name: `Query with non-terse results`, test: async () => {
      assert.strictEqual(ServerComponent.isInstalled(), true);

      let newJob = new SQLJob({libraries: [`QIWS`], naming: `system`});
      await newJob.connect();

      let rowsAtATime = 4;
      let qry = newJob.query(`select * from QIWS.QCUSTCDT limit 1`,{isTerseResults: false});
      let qryResults = await qry.run(rowsAtATime);

      assert.equal(qryResults.success, true);
      let firstRow = qryResults.data[0];
      let cusnum = firstRow[`CUSNUM`];
      assert.equal(cusnum === undefined, false);
      assert.equal(Array.isArray(firstRow), false);
      newJob.close();
    }},
    {name: `Query with terse results`, test: async () => {
      assert.strictEqual(ServerComponent.isInstalled(), true);

      let newJob = new SQLJob({libraries: [`QIWS`], naming: `system`});
      await newJob.connect();

      let rowsAtATime = 4;
      let qry = newJob.query(`select * from QIWS.QCUSTCDT limit 1`,{isTerseResults: true});
      let qryResults = await qry.run(rowsAtATime);

      assert.equal(qryResults.success, true);
      let firstRow = qryResults.data[0];
      assert.equal(Array.isArray(firstRow), true);
      newJob.close();
    }},
    {name: `Can round-trip Extended characters`, test: async () => {
      assert.strictEqual(ServerComponent.isInstalled(), true);

      let testString = `¯\\_(ツ)_/¯`
      let newJob = new SQLJob();
      await newJob.connect();
      let qryResults = await newJob.query(`create table qtemp.weewoo (col1 varchar(1208) ccsid 1208)`).run();
      assert.equal(qryResults.success, true);
      qryResults = await newJob.query(`insert into qtemp.weewoo values('${testString}')`).run();
      assert.equal(qryResults.success, true);
      qryResults = await newJob.query(`select COL1 from qtemp.weewoo`).run();
      assert.equal(qryResults.success, true);
      let resultData = qryResults.data[0]['COL1'];
      assert.equal(resultData, testString);
      newJob.close();
    }},
    {name: `Auto close statements`, test: async () => {
      let newJob = new SQLJob();
      await newJob.connect();

      const autoCloseAnyway = newJob.query(`select * from QIWS.QCUSTCDT`, {autoClose: true});
      const noAutoClose = newJob.query(`select * from QIWS.QCUSTCDT`, {autoClose: false});
      const neverRuns = newJob.query(`select * from QIWS.QCUSTCDT`, {autoClose: true});

      assert.strictEqual(Query.getOpenIds(newJob).length, 3);

      // If we ran this, two both autoClose statements would be cleaned up
      // await Query.cleanup();

      await Promise.all([autoCloseAnyway.run(1), noAutoClose.run(1)]);
      assert.strictEqual(Query.getOpenIds(newJob).length, 3);
      
      // Now cleanup should auto close autoCloseAnyway and neverRuns,
      // but not noAutoClose because it hasn't finished running
      await Query.cleanup();

      const leftOverIds = Query.getOpenIds(newJob);
      assert.strictEqual(leftOverIds.length, 1);

      assert.strictEqual(noAutoClose.getId(), leftOverIds[0]);

      newJob.close();
    }},

    {name: `SQL with no result set`, test: async () => {
      assert.strictEqual(ServerComponent.isInstalled(), true);
  
      let newJob = new SQLJob();
      await newJob.connect();

      let result = await newJob.query(`create or replace table qtemp.tt as (select * from sysibm.sysdummy1) with data on replace delete rows`).run();
      assert.equal(result.success, true);
      assert.equal(result.has_results, false);
      assert.equal(result.data, undefined);
      newJob.close();
    }},

    {name: `CL Command (success)`, test: async () => {
      assert.strictEqual(ServerComponent.isInstalled(), true);
  
      let newJob = new SQLJob();
      await newJob.connect();

      let clRes = await newJob.clcommand(`CPYF FROMFILE(QIWS/QCUSTCDT) TOFILE(QTEMP/ILUVSNAKES)  CRTFILE(*YES) `).run();
      assert.equal(clRes.success, true);
      assert.notEqual(0, clRes.data.length);
      let CPF2880: boolean = false;
      console.log(JSON.stringify(clRes));
      for (let joblogEntry of clRes.data) {
        if (joblogEntry.MESSAGE_ID === "CPF2880") {
          CPF2880 = true;
          break;
        }
      }
      assert.equal(CPF2880, true);
      newJob.close();
    }},

    {name: `CL Command (error)`, test: async () => {
      assert.strictEqual(ServerComponent.isInstalled(), true);

      let newJob = new SQLJob();
      await newJob.connect();

      let clRes = await newJob.clcommand(`CPYF FROMFILE(QIWS/QCUSTCDT) TOFILE(QTEMP/ILUVDB2) MBROPT(*UPDADD) CRTFILE(*YES) `).run();
      console.log(JSON.stringify(clRes));
      assert.equal(clRes.success, false);
      let CPD2825: boolean = false;
      console.log(JSON.stringify(clRes));
      for (let joblogEntry of clRes.data) {
        if (joblogEntry.MESSAGE_ID === "CPD2825") {
          CPD2825 = true;
          break;
        }
      }
      assert.equal(CPD2825, true);
      newJob.close();
    }},

    {name: `Retrieve job log`, test: async () => {
      assert.strictEqual(ServerComponent.isInstalled(), true);

      let newJob = new SQLJob();
      await newJob.connect();

      

      await newJob.clcommand(`DLTLIB QTEMP`).run();
      let joblog = await newJob.getJobLog();
      assert.equal(joblog.success, true);
      let CPD2165: boolean = false;
      console.log(JSON.stringify(joblog));
      for (let joblogEntry of joblog.data) {
        if (joblogEntry.MESSAGE_ID === "CPD2165") {
          CPD2165 = true;
          break;
        }
      }
      assert.equal(CPD2165, true);
      newJob.close();
    }},

    {name: `Creating a job`, test: async () => {
      assert.strictEqual(ServerComponent.isInstalled(), true);

      const newJob = new SQLJob();

      assert.strictEqual(newJob.getStatus(), JobStatus.NotStarted);

      assert.strictEqual(newJob.id, undefined);

      await newJob.connect();

      assert.strictEqual(newJob.getStatus(), JobStatus.Ready);

      assert.notStrictEqual(newJob.id, undefined);

      await newJob.close();

      assert.strictEqual(newJob.getStatus(), JobStatus.Ended);
    }},

    {name: `Jobs have different job IDs`, test: async () => {
      const jobA = new SQLJob();
      const jobB = new SQLJob();

      await jobA.connect();
      await jobB.connect();

      assert.notStrictEqual(jobA.id, jobB.id);

      await jobA.close();
      await jobB.close();
    }},

    {name: `Job can run many queries`, test: async () => {
      const newJob = new SQLJob();

      await newJob.connect();

      const resultA = await newJob.query(`values (job_name, current_timestamp)`).run();
      const resultB = await newJob.query(`values (job_name, current_timestamp)`).run();

      assert.strictEqual(resultA.data[0][`00001`], resultB.data[0][`00001`]);

      newJob.close();
    }},
    
    {name: `Job can run many queries at once `, test: async () => {
      const newJob = new SQLJob();

      await newJob.connect();
      let stmt = `select * from QIWS.QCUSTCDT`;
      let stmt2 = `values (job_name)`;
      const resultAPromise = newJob.query(stmt).run();
      const result2APromise = newJob.query(stmt2).run();
      const resultBPromise = newJob.query(stmt).run();
      const resultCPromise = newJob.query(stmt).run();
      const result2BPromise = newJob.query(stmt2).run();
      let values = await Promise.all([resultAPromise,result2APromise, resultBPromise, resultCPromise, result2BPromise] );
      assert.strictEqual(values[0].is_done, true);
      assert.strictEqual(values[1].is_done, true);
      assert.strictEqual(values[2].is_done, true);
      assert.strictEqual(values[3].is_done, true);
      assert.strictEqual(values[4].is_done, true);
      assert.strictEqual(values[0].success, true);
      assert.strictEqual(values[1].success, true);
      assert.strictEqual(values[2].success, true);
      assert.strictEqual(values[3].success, true);
      assert.strictEqual(values[4].success, true);
      assert.deepEqual(values[0].data, values[2].data);
      assert.deepEqual(values[0].data, values[3].data);
      assert.deepEqual(values[1].data, values[4].data);
      assert.notDeepEqual(values[0].data, values[1].data);
      newJob.close();
    }},

    {name: `Library list is used`, test: async () => {
      assert.strictEqual(ServerComponent.isInstalled(), true);

      let newJob = new SQLJob({libraries: [`QSYS`, `SYSTOOLS`], naming: `system`});
      await newJob.connect();

      try {
        await newJob.query(`select * from qcustcdt`).run();
        assert.fail(`Query should not have worked. Library list issue`);
      } catch (e) {
        assert.notStrictEqual(e.message, undefined);
      }

      newJob.close();

      newJob = new SQLJob({libraries: [`QSYS`, `QIWS`], naming: `system`});
      await newJob.connect();

      const rows = await newJob.query(`select * from qcustcdt`).run();
      assert.notStrictEqual(rows.data.length, 0);

      newJob.close();
    }},

    {name: `Binding parameters`, test: async () => {
      assert.strictEqual(ServerComponent.isInstalled(), true);

      let newJob = new SQLJob({libraries: [`QIWS`], naming: `system`});
      await newJob.connect();

      try {
        const rows = await newJob.query(`select * from qcustcdt where cusnum = ? and zipcod = ?`, {isClCommand: false, parameters: [938485, 30545]}).run();
        assert.strictEqual(rows.data.length, 1);
      } catch (e) {
        assert.fail(`Should not have errored.`);
      }

      newJob.close();
    }},

    {name: `Ensure API compatability`, test: async () => {
      assert.strictEqual(ServerComponent.isInstalled(), true);

      const instance = getInstance();
      const content = instance.getContent();

      const newJob = new SQLJob({naming: `sql`});
      await newJob.connect();

      const query = `select * from qiws.qcustcdt`;
      const rowsA = await newJob.query(query).run();
      const rowsB = await content.runSQL(query);

      newJob.close();

      assert.deepStrictEqual(rowsA.data, rowsB);
    }},

    {name: `Performance measuring`, test: async () => {
      assert.strictEqual(ServerComponent.isInstalled(), true);
      
      const instance = getInstance();
      const content = instance.getContent();

      const newJob = new SQLJob({naming: `sql`});
      await newJob.connect();

      const query = `select * from qiws.qcustcdt`;

      console.log(`Using: ${query}`);

      const ns = performance.now();
      await newJob.query(query).run();
      await newJob.query(query).run();
      await newJob.query(query).run();
      const ne = performance.now();

      console.log(`New query method took ${ne - ns} milliseconds.`);

      newJob.close();

      const os = performance.now();
      await content.runSQL(query);
      await content.runSQL(query);
      await content.runSQL(query);
      const oe = performance.now();

      console.log(`Old query method took ${oe - os} milliseconds.`);
      assert.equal((ne - ns) < (oe - os), true);
    }},
<<<<<<< HEAD

    {name: `Explain API`, test: async () => {
      const newJob = new SQLJob({"full open": true});
      await newJob.connect();

      const query = `select * from qiws.qcustcdt`;

      const result = await newJob.explain(query);

      const tree = new ExplainTree(result.data);

      const topLevel = tree.get();

      assert.notStrictEqual(topLevel, undefined);
    }}
=======
    {name: `(long-running) Server-side in-memory tracing doesn't overflow`, test: async () => {
      assert.strictEqual(ServerComponent.isInstalled(), true);

      const instance = getInstance();
      const content = instance.getContent();

      const newJob = new SQLJob({naming: `sql`});
      await newJob.connect();
      await newJob.setTraceConfig(ServerTraceDest.IN_MEM, ServerTraceLevel.DATASTREAM);

      let numIterations = 1000;
      for (let i = 0; i < numIterations; i++) {
        let version = await newJob.getVersion();
        if(0 == i%20) {
          console.log(`long-running test interation ${i}/${numIterations}`);
        }
      }
      let bruh = await newJob.getTraceData();
      newJob.close();
    }},
>>>>>>> b1525917
  ]
}<|MERGE_RESOLUTION|>--- conflicted
+++ resolved
@@ -419,7 +419,6 @@
       console.log(`Old query method took ${oe - os} milliseconds.`);
       assert.equal((ne - ns) < (oe - os), true);
     }},
-<<<<<<< HEAD
 
     {name: `Explain API`, test: async () => {
       const newJob = new SQLJob({"full open": true});
@@ -434,8 +433,8 @@
       const topLevel = tree.get();
 
       assert.notStrictEqual(topLevel, undefined);
-    }}
-=======
+    }},
+    
     {name: `(long-running) Server-side in-memory tracing doesn't overflow`, test: async () => {
       assert.strictEqual(ServerComponent.isInstalled(), true);
 
@@ -456,6 +455,5 @@
       let bruh = await newJob.getTraceData();
       newJob.close();
     }},
->>>>>>> b1525917
   ]
 }