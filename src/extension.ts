--- conflicted
+++ resolved
@@ -21,12 +21,9 @@
 import { ExampleBrowser } from "./views/examples/exampleBrowser";
 import { JobManagerView } from "./views/jobManager/jobManagerView";
 import { SelfTreeDecorationProvider, selfCodesResultsView } from "./views/jobManager/selfCodes/selfCodesResultsView";
-<<<<<<< HEAD
 import Configuration from "./configuration";
 import { registerContinueProvider } from "./aiProviders/continue/continueContextProvider";
-=======
 import { queryHistory } from "./views/queryHistoryView";
->>>>>>> ecb20dc5
 
 export interface Db2i {
   sqlJobManager: SQLJobManager,
@@ -108,16 +105,12 @@
     });
   });
 
-<<<<<<< HEAD
   // register continue provider
   registerContinueProvider();
 
-  return { sqlJobManager: JobManager, sqlJob: (options?: JDBCOptions) => new SQLJob(options) };
-=======
   instance.subscribe(context, `disconnected`, `db2i-disconnected`, () => ServerComponent.reset());
 
   return { sqlJobManager: JobManager, sqlJob: (options?: JDBCOptions) => new OldSQLJob(options) };
->>>>>>> ecb20dc5
 }
 
 // this method is called when your extension is deactivated
