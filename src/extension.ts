// The module 'vscode' contains the VS Code extensibility API
// Import the module and reference it with the alias vscode in your code below
import vscode from "vscode";
import schemaBrowser from "./views/schemaBrowser";

import * as JSONServices from "./language/json";
import * as resultsProvider from "./views/results";

import { JDBCOptions } from "@ibm/mapepire-js/dist/src/types";
import { getInstance, loadBase } from "./base";
import { JobManager, initConfig, onConnectOrServerInstall } from "./config";
import Configuration from "./configuration";
import { SQLJobManager } from "./connection/manager";
import { ServerComponent } from "./connection/serverComponent";
import { OldSQLJob } from "./connection/sqlJob";
import { languageInit } from "./language/providers";
import { DbCache } from "./language/providers/logic/cache";
import { notebookInit } from "./notebooks/IBMiSerializer";
<<<<<<< HEAD
import { SelfTreeDecorationProvider, selfCodesResultsView } from "./views/jobManager/selfCodes/selfCodesResultsView";
import Configuration from "./configuration";
import { activateChat } from "./chat/chat";
import { JDBCOptions } from "@ibm/mapepire-js/dist/src/types";
=======
import { initialiseTestSuite } from "./testing";
>>>>>>> ecb20dc5
import { Db2iUriHandler, getStatementUri } from "./uriHandler";
import { ExampleBrowser } from "./views/examples/exampleBrowser";
import { JobManagerView } from "./views/jobManager/jobManagerView";
import { SelfTreeDecorationProvider, selfCodesResultsView } from "./views/jobManager/selfCodes/selfCodesResultsView";
import { queryHistory } from "./views/queryHistoryView";

export interface Db2i {
  sqlJobManager: SQLJobManager,
  sqlJob: (options?: JDBCOptions) => OldSQLJob
}

const CHAT_ID = `vscode-db2i.chat`;
const LANGUAGE_MODEL_ID = `copilot-gpt-3.5-turbo`;

interface IDB2ChatResult extends vscode.ChatResult {
  metadata: {
    command: string;
  };
}

// this method is called when your extension is activated
// your extension is activated the very first time the command is executed

export function activate(context: vscode.ExtensionContext): Db2i {

  // Use the console to output diagnostic information (console.log) and errors (console.error)
  // This line of code will only be executed once when your extension is activated
  console.log(`Congratulations, your extension "vscode-db2i" is now active!`);

  loadBase();

  const exampleBrowser = new ExampleBrowser(context);
  const selfCodesView = new selfCodesResultsView(context);

  context.subscriptions.push(
    ...languageInit(),
    ...notebookInit(),
    ServerComponent.initOutputChannel(),
    vscode.window.registerTreeDataProvider(
      `jobManager`,
      new JobManagerView(context)
    ),
    vscode.window.registerTreeDataProvider(
      `schemaBrowser`,
      new schemaBrowser(context)
    ),
    vscode.window.registerTreeDataProvider(
      `queryHistory`,
      new queryHistory(context)
    ),
    vscode.window.registerTreeDataProvider(
      `exampleBrowser`,
      exampleBrowser
    ),
    vscode.window.registerTreeDataProvider(
      'vscode-db2i.self.nodes',
      selfCodesView
    ),
    vscode.window.registerFileDecorationProvider(
      new SelfTreeDecorationProvider()
    ),
    vscode.window.registerUriHandler(new Db2iUriHandler()),
    getStatementUri
  );

  JSONServices.initialise(context);
  resultsProvider.initialise(context);

  initConfig(context);

  console.log(`Developer environment: ${process.env.DEV}`);
  const devMode = process.env.DEV !== undefined;
  let runTests: Function | undefined;
  if (devMode) {
    // Run tests if not in production build
    runTests = initialiseTestSuite(context);
  }

  const instance = getInstance();

  instance.subscribe(context, `connected`, `db2i-connected`, () => {
    DbCache.resetCache();
    selfCodesView.setRefreshEnabled(false);
    selfCodesView.setJobOnly(false);
    // Refresh the examples when we have it, so we only display certain examples
    onConnectOrServerInstall().then(() => {
      exampleBrowser.refresh();
      selfCodesView.setRefreshEnabled(Configuration.get(`jobSelfViewAutoRefresh`) || false);

      if (devMode && runTests) {
        runTests();
      }
    });
  });

<<<<<<< HEAD
  activateChat(context);


  // /**
  //  * The Following is an experimental implemenation of chat extension for Db2 for i
  //  */
  // const chatHandler: vscode.ChatRequestHandler = async (
  //   request: vscode.ChatRequest,
  //   context: vscode.ChatContext,
  //   stream: vscode.ChatResponseStream,
  //   token: vscode.CancellationToken
  // ): Promise<IDB2ChatResult> => {

  //   if (request.command == `build`) {
  //     stream.progress(`Querying database for information...`);
  //     // const text  = processUserMessage(request.prompt);
  //     const messages = [
  //       new vscode.LanguageModelChatSystemMessage(`You are a an IBM i savant speciallizing in database features in Db2 for i. Your job is to help developers write and debug their SQL along with offering SQL programming advice. Help the developer write an SQL statement based on the prompt information. Always include code examples where is makes sense.`),
  //       new vscode.LanguageModelChatUserMessage(request.prompt)
  //     ];
  //     try {
  //       const chatResponse = await vscode.lm.sendChatRequest(LANGUAGE_MODEL_ID, messages, {}, token);
  //       for await (const fragement of chatResponse.stream) {
  //         stream.markdown(fragement);
  //       }

  //     } catch (err) {
  //       if (err instanceof vscode.LanguageModelError) {
  //         console.log(err.message, err.code, err.stack);
  //       } else {
  //         console.log(err);
  //       }
  //     }

  //     return { metadata: { command: '' } };
  //   }

  // };

  // const chat = vscode.chat.createChatParticipant(CHAT_ID, chatHandler);
  // chat.isSticky = true;
  // chat.iconPath = new vscode.ThemeIcon(`database`);




=======
  instance.subscribe(context, `disconnected`, `db2i-disconnected`, () => ServerComponent.reset());
>>>>>>> ecb20dc5

  return { sqlJobManager: JobManager, sqlJob: (options?: JDBCOptions) => new OldSQLJob(options) };
}

// this method is called when your extension is deactivated
export function deactivate() { }<|MERGE_RESOLUTION|>--- conflicted
+++ resolved
@@ -1,6 +1,6 @@
 // The module 'vscode' contains the VS Code extensibility API
 // Import the module and reference it with the alias vscode in your code below
-import vscode from "vscode";
+import * as vscode from "vscode";
 import schemaBrowser from "./views/schemaBrowser";
 
 import * as JSONServices from "./language/json";
@@ -16,19 +16,13 @@
 import { languageInit } from "./language/providers";
 import { DbCache } from "./language/providers/logic/cache";
 import { notebookInit } from "./notebooks/IBMiSerializer";
-<<<<<<< HEAD
-import { SelfTreeDecorationProvider, selfCodesResultsView } from "./views/jobManager/selfCodes/selfCodesResultsView";
-import Configuration from "./configuration";
-import { activateChat } from "./chat/chat";
-import { JDBCOptions } from "@ibm/mapepire-js/dist/src/types";
-=======
 import { initialiseTestSuite } from "./testing";
->>>>>>> ecb20dc5
 import { Db2iUriHandler, getStatementUri } from "./uriHandler";
 import { ExampleBrowser } from "./views/examples/exampleBrowser";
 import { JobManagerView } from "./views/jobManager/jobManagerView";
 import { SelfTreeDecorationProvider, selfCodesResultsView } from "./views/jobManager/selfCodes/selfCodesResultsView";
 import { queryHistory } from "./views/queryHistoryView";
+import { activateChat } from "./chat/chat";
 
 export interface Db2i {
   sqlJobManager: SQLJobManager,
@@ -119,7 +113,6 @@
     });
   });
 
-<<<<<<< HEAD
   activateChat(context);
 
 
@@ -166,9 +159,7 @@
 
 
 
-=======
   instance.subscribe(context, `disconnected`, `db2i-disconnected`, () => ServerComponent.reset());
->>>>>>> ecb20dc5
 
   return { sqlJobManager: JobManager, sqlJob: (options?: JDBCOptions) => new OldSQLJob(options) };
 }
