// The module 'vscode' contains the VS Code extensibility API
// Import the module and reference it with the alias vscode in your code below
import vscode from "vscode"
import schemaBrowser from "./views/schemaBrowser";

import * as JSONServices from "./language/json";
import * as resultsProvider from "./views/results";

import {loadBase} from "./base";
<<<<<<< HEAD
import { setupConfig } from "./config";
import { queryHistory } from "./views/queryHistoryView";
=======
import { ExampleBrowser } from "./views/exampleBrowser";
>>>>>>> 07c7f813

// this method is called when your extension is activated
// your extension is activated the very first time the command is executed

export function activate(context: vscode.ExtensionContext) {

  // Use the console to output diagnostic information (console.log) and errors (console.error)
  // This line of code will only be executed once when your extension is activated
  console.log(`Congratulations, your extension "vscode-db2i" is now active!`);

  loadBase();

  context.subscriptions.push(
    vscode.window.registerTreeDataProvider(
      `schemaBrowser`,
      new schemaBrowser(context)
    ),
    vscode.window.registerTreeDataProvider(
<<<<<<< HEAD
      `queryHistory`,
      new queryHistory(context)
=======
      `exampleBrowser`,
      new ExampleBrowser(context)
>>>>>>> 07c7f813
    ),
  );

  JSONServices.initialise(context);
  resultsProvider.initialise(context);

  setupConfig(context);
}

// this method is called when your extension is deactivated
export function deactivate() {}<|MERGE_RESOLUTION|>--- conflicted
+++ resolved
@@ -7,12 +7,9 @@
 import * as resultsProvider from "./views/results";
 
 import {loadBase} from "./base";
-<<<<<<< HEAD
 import { setupConfig } from "./config";
 import { queryHistory } from "./views/queryHistoryView";
-=======
 import { ExampleBrowser } from "./views/exampleBrowser";
->>>>>>> 07c7f813
 
 // this method is called when your extension is activated
 // your extension is activated the very first time the command is executed
@@ -31,13 +28,12 @@
       new schemaBrowser(context)
     ),
     vscode.window.registerTreeDataProvider(
-<<<<<<< HEAD
       `queryHistory`,
       new queryHistory(context)
-=======
+    ),
+    vscode.window.registerTreeDataProvider(
       `exampleBrowser`,
       new ExampleBrowser(context)
->>>>>>> 07c7f813
     ),
   );
 
