--- conflicted
+++ resolved
@@ -6,19 +6,8 @@
 import path from "path";
 import { OutputChannel, extensions, window } from "vscode";
 
-<<<<<<< HEAD
-import { writeFile, unlink } from "fs/promises";
-import os from "os";
-
-const octokit = new Octokit();
-
-// During development, you can set the SERVER_VERSION in .vscode/launch.json
-// Otherwise, fall back to the working version
-const SERVER_VERSION = process.env[`SERVER_VERSION`] || `v1.4.4`;
-=======
 import { stat } from "fs/promises";
 import { SERVER_VERSION_FILE } from "./SCVersion";
->>>>>>> 514b1410
 
 const ExecutablePathDir = `$HOME/.vscode/`;
 
