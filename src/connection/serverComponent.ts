import { getInstance } from "../base";

import { Octokit } from "octokit";
import fetch from 'node-fetch';

import { Config } from "../config";
import path from "path";
import { OutputChannel, commands, window } from "vscode";

import { writeFile } from "fs/promises";
import os from "os";

const octokit = new Octokit();

// During development, you can set the SERVER_VERSION in .vscode/launch.json
// Otherwise, fall back to the working version
<<<<<<< HEAD
const SERVER_VERSION = process.env[`SERVER_VERSION`] || `v1.1.1`;
=======
const SERVER_VERSION = process.env[`SERVER_VERSION`] || `v1.2.0`;
>>>>>>> 6fc6aafd

const ExecutablePathDir = `$HOME/.vscode/`;

export enum UpdateStatus {
  FAILED,
  NONE_AVAILABLE,
  UP_TO_DATE,
  DECLINED_UPDATE,
  JUST_UPDATED,
}

export class ServerComponent {
  private static installed: boolean = false;
  static outputChannel: OutputChannel;

  static initOutputChannel() {
    if (!this.outputChannel) {
      this.outputChannel = window.createOutputChannel(`Db2 for i Server Component`, `json`);
    }

    return this.outputChannel;
  }

  static writeOutput(jsonString: string, show = false) {
    if (show) {
      this.outputChannel.show();
    }
    
    if (this.outputChannel) {
      this.outputChannel.appendLine(jsonString);
    }
  }

  static isInstalled() {
    return this.installed;
  }

  static getInitCommand(): string|undefined {
    const path = this.getComponentPath();

    if (path) {
      return `/QOpenSys/QIBM/ProdData/JavaVM/jdk80/64bit/bin/java -Dos400.stdio.convert=N -jar ${path}`
    }
  }

  static getComponentPath(): string|undefined {
    if (Config.ready) {
      const installedVersion = Config.getServerComponentName();

      if (installedVersion) {
        return path.posix.join(ExecutablePathDir, installedVersion);
      }
    }

    return;
  }

  static async initialise(): Promise<boolean> {
    const instance = getInstance();
    const connection = instance.getConnection();

    const exists = await connection.sendCommand({
      command: `ls ${this.getComponentPath()}`
    });

    this.installed = (exists.code === 0);

    return this.installed;
  }

  /**
   * Returns whether server component is installed.
   */
  public static async checkForUpdate(): Promise<UpdateStatus> {
    let updateResult: UpdateStatus = UpdateStatus.NONE_AVAILABLE;
    const instance = getInstance();
    const connection = instance.getConnection();

    const owner = `ThePrez`;
    const repo = `CodeForIBMiServer`;

    try {
      const result = await octokit.request(`GET /repos/{owner}/{repo}/releases/tags/${SERVER_VERSION}`, {
        owner,
        repo,
        headers: {
          'X-GitHub-Api-Version': '2022-11-28'
        }
      });

      ServerComponent.writeOutput(JSON.stringify(result));

      const newAsset = result.data.assets.find(asset => asset.name.endsWith(`.jar`));

      if (newAsset) {
        const url = newAsset.browser_download_url;
        const basename = newAsset.name;
        const lastInstalledName = Config.getServerComponentName();

        if (lastInstalledName !== basename || this.installed === false) {
          const updateQuestion = await window.showInformationMessage(`An update to the database server component is required: ${basename}`, `Update`);

          if (updateQuestion === `Update`) {
            // This means we're currently running a different version, 
            // or maybe not at all (currentlyInstalled can be undefined)

            // First, we need their home directory
            const commandResult = await connection.sendCommand({
              command: `echo ${ExecutablePathDir}`
            });

            if (commandResult.code === 0 && commandResult.stderr === ``) {
              const remotePath = path.posix.join(commandResult.stdout, basename)

              const tempFile = path.join(os.tmpdir(), basename);

              await downloadFile(url, tempFile);

              await connection.uploadFiles([{local: tempFile, remote: remotePath}]);

              await Config.setServerComponentName(basename);

              window.showInformationMessage(`Db2 for IBM i extension server component has been updated!`);
              this.installed = true;
              updateResult = UpdateStatus.JUST_UPDATED;
              
            } else {
              updateResult = UpdateStatus.FAILED;

              this.writeOutput(JSON.stringify(commandResult));
              window.showErrorMessage(`Something went really wrong when trying to fetch your home directory.`).then(chosen => {
                if (chosen === `Show`) {
                  this.outputChannel.show();
                }
              });
            }
          } else {
            updateResult = UpdateStatus.DECLINED_UPDATE;
          }

        } else {
          // Already installed. Move along
          updateResult = UpdateStatus.UP_TO_DATE;
        }

      } else {
        // Uh oh. A release was made by there's no jar file??
        ServerComponent.writeOutput('Unable to get file name from server component release');
        updateResult = UpdateStatus.NONE_AVAILABLE;
      }
    } catch (e) {
      updateResult = UpdateStatus.FAILED;
      ServerComponent.writeOutput(JSON.stringify(e));
      console.log(e);

      window.showErrorMessage(`Something went really wrong during the update process! Check the Db2 for i Output log for the log`, `Show`).then(chosen => {
        if (chosen === `Show`) {
          this.outputChannel.show();
        }
      });
    }

    return updateResult;
  }
}

function downloadFile(url, outputPath) {
  return fetch(url)
      .then(x => x.arrayBuffer())
      .then(x => writeFile(outputPath, Buffer.from(x)));
}<|MERGE_RESOLUTION|>--- conflicted
+++ resolved
@@ -14,11 +14,7 @@
 
 // During development, you can set the SERVER_VERSION in .vscode/launch.json
 // Otherwise, fall back to the working version
-<<<<<<< HEAD
-const SERVER_VERSION = process.env[`SERVER_VERSION`] || `v1.1.1`;
-=======
 const SERVER_VERSION = process.env[`SERVER_VERSION`] || `v1.2.0`;
->>>>>>> 6fc6aafd
 
 const ExecutablePathDir = `$HOME/.vscode/`;
 
