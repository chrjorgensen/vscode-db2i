
import { getInstance } from "../base";
import { Query } from "./query";
import { ServerComponent, UpdateStatus } from "./serverComponent";
import { JobStatus, SQLJob } from "./sqlJob";
import { QueryOptions } from "./types";
import { askAboutNewJob, onConnectOrServerInstall } from "../config";

export interface JobInfo {
  name: string;
  job: SQLJob;
}

export class SQLJobManager {
  private totalJobs = 0;
  private jobs: JobInfo[] = [];
  selectedJob: number = -1;

  constructor() { }

  async newJob(predefinedJob?: SQLJob, name?: string) {
    if (ServerComponent.isInstalled()) {
      const instance = getInstance();
      const config = instance.getConfig();

      const newJob = predefinedJob || (new SQLJob({
        libraries: [config.currentLibrary, ...config.libraryList],
        naming: `system`,
        "full open": false,
        "transaction isolation": "none",
        "query optimize goal": "1",
        "block size": "512"
      }));

      try {
        await newJob.connect();

        this.totalJobs += 1;

        this.jobs.push({
          name: `${name || 'New job'} ${this.totalJobs}`,
          job: newJob
        });

        this.selectedJob = this.jobs.length - 1;
      } catch (e: any) {
        throw e;
      }
    }
  }

  getRunningJobs() {
    return this.jobs.filter(info => [JobStatus.Ready, JobStatus.Active].includes(info.job.getStatus()));
  }

  async endAll() {
    await Promise.all(this.jobs.map(current => current.job.close()));
    this.jobs = [];
    this.selectedJob = -1;
  }

  async closeJob(index?: number) {
    if (this.jobs[index]) {
      const selected: JobInfo = this.jobs[index];

      selected.job.close();
      this.jobs.splice(index, 1);
      this.selectedJob = this.selectedJob - 1;
    }
  }

  closeJobByName(name: string) {
    const id = this.jobs.findIndex(info => info.name);
    return this.closeJob(id);
  }

  getSelection(): JobInfo | undefined {
    return this.jobs[this.selectedJob];
  }

  getJob(name: string): JobInfo | undefined {
    return this.jobs.find(info => info.name === name);
  }

  setSelection(selectedName: string): boolean {
    const jobExists = this.jobs.findIndex(info => info.name === selectedName);

    this.selectedJob = jobExists;

    return (this.selectedJob >= 0);
  }
<<<<<<< HEAD
  /**
   * Runs SQL
   * @param query the SQL query
   * @param parameters the list of parameters (indicated by '?' parameter parkers in the SQL query)
   * @param isTerseResults whether the returned data is in terse format. When set to true, the data is returned as an array
   * of arrays. When set to false, data is returned as an array of objects (compatible with legacy API).
   * @returns 
   */
  async runSQL<T>(query: string, parameters: any[] = [], isTerseResults: boolean = false): Promise<T[]> {
=======

  async runSQL<T>(query: string, opts: QueryOptions = {}): Promise<T[]> {
>>>>>>> 6fc6aafd
    // 2147483647 is NOT arbitrary. On the server side, this is processed as a Java
    // int. This is the largest number available without overflow (Integer.MAX_VALUE)
    const rowsToFetch = 2147483647;

<<<<<<< HEAD
    const statement = await this.getPagingStatement<T>(query, { parameters: parameters, isTerseResults: isTerseResults });
=======
    const statement = await this.getPagingStatement<T>(query, opts);
>>>>>>> 6fc6aafd
    const results = await statement.run(rowsToFetch);
    statement.close();
    return results.data;
  }

  async getPagingStatement<T>(query: string, opts?: QueryOptions): Promise<Query<T>> {
    const selected = this.jobs[this.selectedJob]
    if (ServerComponent.isInstalled() && selected) {
      return selected.job.query<T>(query, opts);
      
    } else if (!ServerComponent.isInstalled()) {
      let updateResult = await ServerComponent.checkForUpdate();
      if (UpdateStatus.JUST_UPDATED === updateResult) {
        await onConnectOrServerInstall();
        return this.getPagingStatement(query, opts);
      }
      throw new Error(`Database server component is required. Please see documentation for details.`);

    } else {
      const hasNewJob = await askAboutNewJob();

      if (hasNewJob) {
        return this.getPagingStatement(query, opts);
      } else {
        throw new Error(`Active SQL job is required. Please spin one up in the 'SQL Job Manager' view and try again.`);
      }
    }
  }
}<|MERGE_RESOLUTION|>--- conflicted
+++ resolved
@@ -89,7 +89,7 @@
 
     return (this.selectedJob >= 0);
   }
-<<<<<<< HEAD
+
   /**
    * Runs SQL
    * @param query the SQL query
@@ -99,19 +99,12 @@
    * @returns 
    */
   async runSQL<T>(query: string, parameters: any[] = [], isTerseResults: boolean = false): Promise<T[]> {
-=======
 
-  async runSQL<T>(query: string, opts: QueryOptions = {}): Promise<T[]> {
->>>>>>> 6fc6aafd
     // 2147483647 is NOT arbitrary. On the server side, this is processed as a Java
     // int. This is the largest number available without overflow (Integer.MAX_VALUE)
     const rowsToFetch = 2147483647;
 
-<<<<<<< HEAD
     const statement = await this.getPagingStatement<T>(query, { parameters: parameters, isTerseResults: isTerseResults });
-=======
-    const statement = await this.getPagingStatement<T>(query, opts);
->>>>>>> 6fc6aafd
     const results = await statement.run(rowsToFetch);
     statement.close();
     return results.data;
