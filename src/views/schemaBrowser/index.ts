--- conflicted
+++ resolved
@@ -10,11 +10,7 @@
 import Types from "../types";
 import Statement from "../../database/statement";
 import { copyUI } from "./copyUI";
-<<<<<<< HEAD
-import { getAdvisedIndexesStatement, getIndexesStatement, getMTIStatement, getObjectLocksStatement } from "./statements";
-=======
-import { getAdvisedIndexesStatement, getIndexesStatement, getMTIStatement, getAuthoritiesStatement } from "./statements";
->>>>>>> 1d028cdd
+import { getAdvisedIndexesStatement, getIndexesStatement, getMTIStatement, getAuthoritiesStatement, getObjectLocksStatement } from "./statements";
 
 const viewItem = {
   "tables": `table`,
@@ -191,15 +187,9 @@
         }
       }),
       
-<<<<<<< HEAD
-      vscode.commands.registerCommand(`vscode-db2i.getObjectLocks`, async (object: SQLObject) => {
-        if (object) {
-          const content = getObjectLocksStatement(object.schema, object.name, object.type.toUpperCase(), object.tableType);
-=======
       vscode.commands.registerCommand(`vscode-db2i.getAuthorities`, async (object: SQLObject) => {
         if (object) {
           const content = getAuthoritiesStatement(object.schema, object.name, object.type.toUpperCase(), object.tableType);
->>>>>>> 1d028cdd
           vscode.commands.executeCommand(`vscode-db2i.runEditorStatement`, {
             content,
             qualifier: `statement`,
@@ -207,7 +197,18 @@
           });
         }
       }),
-      
+
+      vscode.commands.registerCommand(`vscode-db2i.getObjectLocks`, async (object: SQLObject) => {
+        if (object) {
+          const content = getObjectLocksStatement(object.schema, object.name, object.type.toUpperCase(), object.tableType);
+          vscode.commands.executeCommand(`vscode-db2i.runEditorStatement`, {
+            content,
+            qualifier: `statement`,
+            open: false,
+          });
+        }
+      }),
+
       vscode.commands.registerCommand(`vscode-db2i.advisedIndexes`, async (object: SQLObject|SchemaItem) => { //table
         if (object) {
           let content: string|undefined;
