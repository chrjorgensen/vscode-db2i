--- conflicted
+++ resolved
@@ -9,13 +9,8 @@
 
 import Types from "../types";
 import Statement from "../../database/statement";
-<<<<<<< HEAD
-import { copyUI } from "./copyUI";
+import { getCopyUi } from "./copyUI";
 import { getAdvisedIndexesStatement, getIndexesStatement, getMTIStatement, getAuthoritiesStatement, getObjectLocksStatement } from "./statements";
-=======
-import { getCopyUi } from "./copyUI";
-import { getAdvisedIndexesStatement, getIndexesStatement, getMTIStatement, getAuthoritiesStatement } from "./statements";
->>>>>>> f8b99fea
 
 const viewItem = {
   "tables": `table`,
