--- conflicted
+++ resolved
@@ -155,31 +155,7 @@
           if (statement.content.trim().length > 0) {
             try {
               if (statement.type === `cl`) {
-<<<<<<< HEAD
                 resultSetProvider.setScrolling(statement.content, true);
-=======
-                const commandResult = await getInstance().getConnection().runCommand({
-                  command: statement.content,
-                  environment: `ile`
-                })
-
-                if (commandResult.code === 0 || commandResult.code === null) {
-                  vscode.window.showInformationMessage(`Command executed successfully.`);
-                } else {
-                  vscode.window.showErrorMessage(`Command failed to run.`);
-                }
-
-                let output = ``;
-                if (commandResult.stderr.length > 0) output += `${commandResult.stderr}\n\n`;
-                if (commandResult.stdout.length > 0) output += `${commandResult.stdout}\n\n`;
-
-                const textDoc = await vscode.workspace.openTextDocument({language: `txt`, content: output});
-                await vscode.window.showTextDocument(textDoc, {
-                  preserveFocus: true,
-                  viewColumn: vscode.ViewColumn.Beside
-                });
-
->>>>>>> 591ecdf4
               } else {
                 const scrollingEnabled = Configuration.get(`scrollingResultSet`);
                 if (scrollingEnabled && statement.type === `statement` && isBasicStatement(statement.content)) {
@@ -245,13 +221,7 @@
                   }
                 }
               }
-<<<<<<< HEAD
-
-              if (statement.type === `statement`) {
-=======
-              
               if (statement.type === `statement` && statement.history !== false) {
->>>>>>> 591ecdf4
                 vscode.commands.executeCommand(`vscode-db2i.queryHistory.prepend`, statement.content);
               }
 
