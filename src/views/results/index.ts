import vscode, { SnippetString, ViewColumn, TreeView } from "vscode"

import * as csv from "csv/sync";


import { JobManager } from "../../config";
import Document from "../../language/sql/document";
import { changedCache } from "../../language/providers/completionItemCache";
import { ParsedEmbeddedStatement, StatementGroup, StatementType } from "../../language/sql/types";
import Statement from "../../language/sql/statement";
import { ExplainTree, ContextType } from "./explain/nodes";
import { DoveResultsView, ExplainTreeItem } from "./explain/doveResultsView";
import { DoveNodeView, PropertyNode } from "./explain/doveNodeView";
import { DoveTreeDecorationProvider } from "./explain/doveTreeDecorationProvider";
import { ResultSetPanelProvider } from "./resultSetPanelProvider";
import { ExplainType } from "../../connection/sqlJob";

<<<<<<< HEAD
function delay(t: number, v?: number) {
  return new Promise(resolve => setTimeout(resolve, t, v));
}

class ResultSetPanelProvider {
  _view: vscode.WebviewView;
  loadingState: boolean;
  constructor() {
    this._view = undefined;
    this.loadingState = false;
  }

  resolveWebviewView(webviewView: vscode.WebviewView, context: vscode.WebviewViewResolveContext, _token: vscode.CancellationToken) {
    this._view = webviewView;

    webviewView.webview.options = {
      // Allow scripts in the webview
      enableScripts: true,
    };

    webviewView.webview.html = html.getLoadingHTML();
    this._view.webview.onDidReceiveMessage(async (message) => {
      if (message.query) {
        let data = [];

        let queryObject = Query.byId(message.queryId);
        try {
          setCancelButtonVisability(true);
          if (queryObject === undefined) {
            // We will need to revisit this if we ever allow multiple result tabs like ACS does
            Query.cleanup();

            let query = await JobManager.getPagingStatement(message.query, { isClCommand: message.isCL, autoClose: true, isTerseResults: true });
            queryObject = query;
          }

          let queryResults = queryObject.getState() == QueryState.RUN_MORE_DATA_AVAILABLE ? await queryObject.fetchMore() : await queryObject.run();

          setCancelButtonVisability(false);

          data = queryResults.data;
          this._view.webview.postMessage({
            command: `rows`,
            rows: queryResults.data,
            columnList: queryResults.metadata ? queryResults.metadata.columns.map(x=>x.name) : undefined, // Query.fetchMore() doesn't return the metadata
            queryId: queryObject.getId(),
            update_count: queryResults.update_count,
            isDone: queryResults.is_done
          });
          

        } catch (e) {
          this.setError(e.message);
          this._view.webview.postMessage({
            command: `rows`,
            rows: [],
            queryId: ``,
            isDone: true
          });
        }

        updateStatusBar();
      }
    });
  }

  async ensureActivation() {
    let currentLoop = 0;
    while (!this._view && currentLoop < 15) {
      await this.focus();
      await delay(100);
      currentLoop += 1;
    }
  }

  async focus() {
    if (!this._view) {
      // Weird one. Kind of a hack. _view.show doesn't work yet because it's not initialized.
      // But, we can call a VS Code API to focus on the tab, which then
      // 1. calls resolveWebviewView
      // 2. sets this._view
      await vscode.commands.executeCommand(`vscode-db2i.resultset.focus`);
    } else {
      this._view.show(true);
    }
  }

  async setLoadingText(content: string) {
    await this.focus();

    if (!this.loadingState) {
      this._view.webview.html = html.getLoadingHTML();
      this.loadingState = true;
    }

    html.setLoadingText(this._view.webview, content);
  }

  async setScrolling(basicSelect, isCL = false) {
    await this.focus();

    this._view.webview.html = html.generateScroller(basicSelect, isCL);

    this._view.webview.postMessage({
      command: `fetch`,
      queryId: ``
    });
  }

  setError(error) {
    // TODO: pretty error
    this._view.webview.html = `<p>${error}</p>`;
  }
}

export type StatementQualifier = "statement"|"json"|"csv"|"cl"|"sql";
=======
export type StatementQualifier = "statement" | "explain" | "onlyexplain" | "json" | "csv" | "cl" | "sql";
>>>>>>> fb605420

export interface StatementInfo {
  content: string,
  qualifier: StatementQualifier,
  open?: boolean,
  viewColumn?: ViewColumn,
  viewFocus?: boolean,
  history?: boolean
}

export interface ParsedStatementInfo extends StatementInfo {
  statement: Statement;
  group: StatementGroup;
  embeddedInfo: ParsedEmbeddedStatement;
}

<<<<<<< HEAD
function setCancelButtonVisability(visable: boolean) {
  vscode.commands.executeCommand(`setContext`, `vscode-db2i:resultsetCanCancel`, visable);
}

export function initialise(context: vscode.ExtensionContext) {
  let resultSetProvider = new ResultSetPanelProvider();
  setCancelButtonVisability(false);
=======
let resultSetProvider = new ResultSetPanelProvider();
let explainTree: ExplainTree;
let doveResultsView = new DoveResultsView();
let doveResultsTreeView: TreeView<ExplainTreeItem> = doveResultsView.getTreeView();
let doveNodeView = new DoveNodeView();
let doveNodeTreeView: TreeView<PropertyNode> = doveNodeView.getTreeView();
let doveTreeDecorationProvider = new DoveTreeDecorationProvider(); // Self-registers as a tree decoration providor
>>>>>>> fb605420

export function initialise(context: vscode.ExtensionContext) {
  context.subscriptions.push(
    vscode.window.registerWebviewViewProvider(`vscode-db2i.resultset`, resultSetProvider, {
      webviewOptions: { retainContextWhenHidden: true },
    }),

<<<<<<< HEAD
    vscode.commands.registerCommand(`vscode-db2i.resultset.cancel`, async () => {
      const selected = JobManager.getSelection();
      if (selected) {
        await selected.job.cancel();
        resultSetProvider.setError(`Query cancelled.`);
        setCancelButtonVisability(false);
      }
    }),

    vscode.commands.registerCommand(`vscode-db2i.resultset.reset`, async () => {
      resultSetProvider.loadingState = false;
      resultSetProvider.setLoadingText(`View will be active when a statement is executed.`);
=======
    doveResultsTreeView,
    doveNodeTreeView,

    vscode.commands.registerCommand(`vscode-db2i.dove.close`, () => {
      doveResultsView.close();
      doveNodeView.close();
>>>>>>> fb605420
    }),

    vscode.commands.registerCommand(`vscode-db2i.dove.displayDetails`, (explainTreeItem: ExplainTreeItem) => {
      // When the user clicks for details of a node in the tree, set the focus to that node as a visual indicator tying it to the details tree
      doveResultsTreeView.reveal(explainTreeItem,  { select: false, focus: true, expand: true });
      doveNodeView.setNode(explainTreeItem.explainNode);
    }),

    vscode.commands.registerCommand(`vscode-db2i.dove.node.copy`, (propertyNode: PropertyNode) => {
      if (propertyNode.description && typeof propertyNode.description === `string`) {
        vscode.env.clipboard.writeText(propertyNode.description);
      }
    }),

    vscode.commands.registerCommand(`vscode-db2i.dove.advisedIndexesAndStatistics`, () => {
      // TODO would be nice to clear any current selections or focused tree items
      explainTree.showAdvisedIndexesAndStatistics(doveNodeView);
    }),

    vscode.commands.registerCommand(`vscode-db2i.dove.editSettings`, () => {
      vscode.commands.executeCommand('workbench.action.openSettings', 'vscode-db2i.visualExplain');
    }),

    vscode.commands.registerCommand(`vscode-db2i.dove.export`, () => {
      vscode.workspace.openTextDocument({
        language: `json`,
        content: JSON.stringify(doveResultsView.getRootExplainNode(), null, 2)
      }).then(doc => {
        vscode.window.showTextDocument(doc);
      });
    }),

    vscode.commands.registerCommand(`vscode-db2i.dove.generateSqlForAdvisedIndexes`, () => {
      generateSqlForAdvisedIndexes();
    }),

    vscode.commands.registerCommand(`vscode-db2i.dove.closeDetails`, () => {
      doveNodeView.close();
    }),

    vscode.commands.registerCommand(`vscode-db2i.editorExplain.withRun`, (options?: StatementInfo) => { runHandler({ qualifier: `explain`, ...options }) }),
    vscode.commands.registerCommand(`vscode-db2i.editorExplain.withoutRun`, (options?: StatementInfo) => { runHandler({ qualifier: `onlyexplain`, ...options }) }),
    vscode.commands.registerCommand(`vscode-db2i.runEditorStatement`, (options?: StatementInfo) => { runHandler(options) })
  )
}

async function runHandler(options?: StatementInfo) {
  // Options here can be a vscode.Uri when called from editor context.
  // But that isn't valid here.
  const optionsIsValid = (options?.content !== undefined);
  let editor = vscode.window.activeTextEditor;

  vscode.commands.executeCommand('vscode-db2i.dove.close');

  if (optionsIsValid || (editor && editor.document.languageId === `sql`)) {
    await resultSetProvider.ensureActivation();

    const statementDetail = parseStatement(editor, optionsIsValid ? options : undefined);

    if (options?.qualifier) {
      statementDetail.qualifier = options.qualifier
    }

    if (statementDetail.open) {
      const textDoc = await vscode.workspace.openTextDocument({ language: `sql`, content: statementDetail.content });
      editor = await vscode.window.showTextDocument(textDoc, statementDetail.viewColumn, statementDetail.viewFocus);
    }

    if (editor) {
      const group = statementDetail.group;
      editor.selection = new vscode.Selection(editor.document.positionAt(group.range.start), editor.document.positionAt(group.range.end));

      if (group.statements.length === 1 && statementDetail.embeddedInfo.changed) {
        editor.insertSnippet(new SnippetString(statementDetail.embeddedInfo.content));
        return;
      }
    }

    const statement = statementDetail.statement;

    if (statement.type === StatementType.Create || statement.type === StatementType.Alter) {
      const refs = statement.getObjectReferences();
      const ref = refs[0];
      const databaseObj =
        statement.type === StatementType.Create && ref.createType.toUpperCase() === `schema`
          ? ref.object.schema || ``
          : ref.object.schema + ref.object.name;
      changedCache.add((databaseObj || ``).toUpperCase());
    }

    if (statementDetail.content.trim().length > 0) {
      try {
        if (statementDetail.qualifier === `cl`) {
          resultSetProvider.setScrolling(statementDetail.content, true);
        } else if (statementDetail.qualifier === `statement`) {
          // If it's a basic statement, we can let it scroll!
          resultSetProvider.setScrolling(statementDetail.content);

        } else if ([`explain`, `onlyexplain`].includes(statementDetail.qualifier)) {
          const selectedJob = JobManager.getSelection();
          if (selectedJob) {
            try {
              const onlyExplain = statementDetail.qualifier === `onlyexplain`;

              resultSetProvider.setLoadingText(onlyExplain ? `Explaining without running...` : `Explaining...`);
              const explainType: ExplainType = onlyExplain ? ExplainType.DoNotRun : ExplainType.Run;

              const explained = await selectedJob.job.explain(statementDetail.content, explainType);

              if (onlyExplain) {
                resultSetProvider.setLoadingText(`Explained.`);
              } else {
                resultSetProvider.setScrolling(statementDetail.content, false, explained.id);
              }

              explainTree = new ExplainTree(explained.vedata);
              const topLevel = explainTree.get();
              const rootNode = doveResultsView.setRootNode(topLevel);
              doveNodeView.setNode(rootNode.explainNode);
              doveTreeDecorationProvider.updateTreeItems(rootNode);
            } catch (e) {
              resultSetProvider.setError(e.message);
            }
          } else {
            vscode.window.showInformationMessage(`No job currently selected.`);
          }
        } else {
          // Otherwise... it's a bit complicated.
          resultSetProvider.setLoadingText(`Executing SQL statement...`);

          const data = await JobManager.runSQL(statementDetail.content, undefined);

          if (data.length > 0) {
            switch (statementDetail.qualifier) {

            case `csv`:
            case `json`:
            case `sql`:
              let content = ``;
              switch (statementDetail.qualifier) {
              case `csv`: content = csv.stringify(data, {
                header: true,
                quoted_string: true,
              }); break;
              case `json`: content = JSON.stringify(data, null, 2); break;

              case `sql`:
                const keys = Object.keys(data[0]);

                // split array into groups of 1k
                const insertLimit = 1000;
                const dataChunks = [];
                for (let i = 0; i < data.length; i += insertLimit) {
                  dataChunks.push(data.slice(i, i + insertLimit));
                }

                content = `-- Generated ${dataChunks.length} insert statement${dataChunks.length === 1 ? `` : `s`}\n\n`;

                for (const data of dataChunks) {
                  const insertStatement = [
                    `insert into TABLE (`,
                    `  ${keys.join(`, `)}`,
                    `) values `,
                    data.map(
                      row => `  (${keys.map(key => {
                        if (row[key] === null) return `null`;
                        if (typeof row[key] === `string`) return `'${String(row[key]).replace(/'/g, `''`)}'`;
                        return row[key];
                      }).join(`, `)})`
                    ).join(`,\n`),
                  ];
                  content += insertStatement.join(`\n`) + `;\n`;
                }
                break;
              }

              const textDoc = await vscode.workspace.openTextDocument({ language: statementDetail.qualifier, content });
              await vscode.window.showTextDocument(textDoc);
              resultSetProvider.setLoadingText(`Query executed with ${data.length} rows returned.`);
              break;
            }

          } else {
            vscode.window.showInformationMessage(`Query executed with no data returned.`);
            resultSetProvider.setLoadingText(`Query executed with no data returned.`);
          }
        }
        if ((statementDetail.qualifier === `statement` || statementDetail.qualifier === `explain`) && statementDetail.history !== false) {
          vscode.commands.executeCommand(`vscode-db2i.queryHistory.prepend`, statementDetail.content);
        }
      } catch (e) {
        let errorText;
        if (typeof e === `string`) {
          errorText = e.length > 0 ? e : `An error occurred when executing the statement.`;
        } else {
          errorText = e.message || `Error running SQL statement.`;
        }

        if (statementDetail.qualifier === `statement` && statementDetail.history !== false) {
          resultSetProvider.setError(errorText);
        } else {
          vscode.window.showErrorMessage(errorText);
        }
      }
    }
  }
}

export function parseStatement(editor?: vscode.TextEditor, existingInfo?: StatementInfo): ParsedStatementInfo {
  let statementInfo: ParsedStatementInfo = {
    content: ``,
    qualifier: `statement`,
    group: undefined,
    statement: undefined,
    embeddedInfo: undefined
  };

  let sqlDocument: Document;

  if (existingInfo) {
    statementInfo = {
      ...existingInfo,
      group: undefined,
      statement: undefined,
      embeddedInfo: undefined
    };

    // Running from existing data
    sqlDocument = new Document(statementInfo.content);
    statementInfo.group = sqlDocument.getStatementGroups()[0];

  } else if (editor) {
    // Is being run from the editor

    const document = editor.document;
    const cursor = editor.document.offsetAt(editor.selection.active);

    sqlDocument = new Document(document.getText());
    statementInfo.group = sqlDocument.getGroupByOffset(cursor);

    if (statementInfo.group) {
      statementInfo.content = sqlDocument.content.substring(
        statementInfo.group.range.start, statementInfo.group.range.end
      );
    }

    if (statementInfo.content) {
      [`cl`, `json`, `csv`, `sql`, `explain`].forEach(mode => {
        if (statementInfo.content.trim().toLowerCase().startsWith(mode + `:`)) {
          statementInfo.content = statementInfo.content.substring(mode.length + 1).trim();

          //@ts-ignore We know the type.
          statementInfo.qualifier = mode;
        }
      });
    }
  }

  statementInfo.statement = statementInfo.group.statements[0];

  if (statementInfo.qualifier !== `cl`) {
    statementInfo.embeddedInfo = sqlDocument.removeEmbeddedAreas(statementInfo.statement, true);
  }

  return statementInfo;
}

function generateSqlForAdvisedIndexes(): void {
  let script: string[] = [];
  // Get the advised indexes and generate SQL for each
  explainTree.getContextObjects([ContextType.ADVISED_INDEX]).forEach(ai => {
    let tableSchema = ai.properties[1].value;
    let tableName = ai.properties[2].value;
    // Index type is either BINARY RADIX or EVI
    let type = (ai.properties[3].value as string).startsWith(`E`) ? ` ENCODED VECTOR ` : ` `;
    // Number of distinct values (only required for EVI type indexes, otherwise will be empty or 0)
    let distinctValues = (ai.properties[4]?.value as number);
    let keyColumns = ai.properties[5].value;
    let sortSeqSchema = ai.properties[6];
    let sortSeqTable = ai.properties[7];
    let sql: string = ``;
    // If sort sequence is specified, add a comment to indicate the connection settings that should be used when creating the index
    if (sortSeqSchema?.value != `*N` && sortSeqTable?.value != `*HEX`) {
      sql += `-- Use these connection properties when creating this index\n`;
      sql += `-- ${sortSeqSchema.title}: ${sortSeqSchema.value}\n`;
      sql += `-- ${sortSeqTable.title}: ${sortSeqTable.value}\n`;
    }
    sql += `CREATE${type}INDEX ${tableSchema}.${tableName}_IDX ON ${tableSchema}.${tableName} (${keyColumns})`;
    if (!isNaN(distinctValues) && distinctValues > 0) {
      sql += ` WITH ${distinctValues} VALUES`;
    }
    script.push(sql);
  });
  vscode.workspace.openTextDocument({
    language: `sql`,
    content: `-- Visual Explain - Advised Indexes\n\n` + script.join(`;\n\n`)
  }).then(doc => {
    vscode.window.showTextDocument(doc);
  });
}<|MERGE_RESOLUTION|>--- conflicted
+++ resolved
@@ -15,126 +15,7 @@
 import { ResultSetPanelProvider } from "./resultSetPanelProvider";
 import { ExplainType } from "../../connection/sqlJob";
 
-<<<<<<< HEAD
-function delay(t: number, v?: number) {
-  return new Promise(resolve => setTimeout(resolve, t, v));
-}
-
-class ResultSetPanelProvider {
-  _view: vscode.WebviewView;
-  loadingState: boolean;
-  constructor() {
-    this._view = undefined;
-    this.loadingState = false;
-  }
-
-  resolveWebviewView(webviewView: vscode.WebviewView, context: vscode.WebviewViewResolveContext, _token: vscode.CancellationToken) {
-    this._view = webviewView;
-
-    webviewView.webview.options = {
-      // Allow scripts in the webview
-      enableScripts: true,
-    };
-
-    webviewView.webview.html = html.getLoadingHTML();
-    this._view.webview.onDidReceiveMessage(async (message) => {
-      if (message.query) {
-        let data = [];
-
-        let queryObject = Query.byId(message.queryId);
-        try {
-          setCancelButtonVisability(true);
-          if (queryObject === undefined) {
-            // We will need to revisit this if we ever allow multiple result tabs like ACS does
-            Query.cleanup();
-
-            let query = await JobManager.getPagingStatement(message.query, { isClCommand: message.isCL, autoClose: true, isTerseResults: true });
-            queryObject = query;
-          }
-
-          let queryResults = queryObject.getState() == QueryState.RUN_MORE_DATA_AVAILABLE ? await queryObject.fetchMore() : await queryObject.run();
-
-          setCancelButtonVisability(false);
-
-          data = queryResults.data;
-          this._view.webview.postMessage({
-            command: `rows`,
-            rows: queryResults.data,
-            columnList: queryResults.metadata ? queryResults.metadata.columns.map(x=>x.name) : undefined, // Query.fetchMore() doesn't return the metadata
-            queryId: queryObject.getId(),
-            update_count: queryResults.update_count,
-            isDone: queryResults.is_done
-          });
-          
-
-        } catch (e) {
-          this.setError(e.message);
-          this._view.webview.postMessage({
-            command: `rows`,
-            rows: [],
-            queryId: ``,
-            isDone: true
-          });
-        }
-
-        updateStatusBar();
-      }
-    });
-  }
-
-  async ensureActivation() {
-    let currentLoop = 0;
-    while (!this._view && currentLoop < 15) {
-      await this.focus();
-      await delay(100);
-      currentLoop += 1;
-    }
-  }
-
-  async focus() {
-    if (!this._view) {
-      // Weird one. Kind of a hack. _view.show doesn't work yet because it's not initialized.
-      // But, we can call a VS Code API to focus on the tab, which then
-      // 1. calls resolveWebviewView
-      // 2. sets this._view
-      await vscode.commands.executeCommand(`vscode-db2i.resultset.focus`);
-    } else {
-      this._view.show(true);
-    }
-  }
-
-  async setLoadingText(content: string) {
-    await this.focus();
-
-    if (!this.loadingState) {
-      this._view.webview.html = html.getLoadingHTML();
-      this.loadingState = true;
-    }
-
-    html.setLoadingText(this._view.webview, content);
-  }
-
-  async setScrolling(basicSelect, isCL = false) {
-    await this.focus();
-
-    this._view.webview.html = html.generateScroller(basicSelect, isCL);
-
-    this._view.webview.postMessage({
-      command: `fetch`,
-      queryId: ``
-    });
-  }
-
-  setError(error) {
-    // TODO: pretty error
-    this._view.webview.html = `<p>${error}</p>`;
-  }
-}
-
-export type StatementQualifier = "statement"|"json"|"csv"|"cl"|"sql";
-=======
 export type StatementQualifier = "statement" | "explain" | "onlyexplain" | "json" | "csv" | "cl" | "sql";
->>>>>>> fb605420
 
 export interface StatementInfo {
   content: string,
@@ -151,15 +32,10 @@
   embeddedInfo: ParsedEmbeddedStatement;
 }
 
-<<<<<<< HEAD
 function setCancelButtonVisability(visable: boolean) {
   vscode.commands.executeCommand(`setContext`, `vscode-db2i:resultsetCanCancel`, visable);
 }
 
-export function initialise(context: vscode.ExtensionContext) {
-  let resultSetProvider = new ResultSetPanelProvider();
-  setCancelButtonVisability(false);
-=======
 let resultSetProvider = new ResultSetPanelProvider();
 let explainTree: ExplainTree;
 let doveResultsView = new DoveResultsView();
@@ -167,15 +43,18 @@
 let doveNodeView = new DoveNodeView();
 let doveNodeTreeView: TreeView<PropertyNode> = doveNodeView.getTreeView();
 let doveTreeDecorationProvider = new DoveTreeDecorationProvider(); // Self-registers as a tree decoration providor
->>>>>>> fb605420
 
 export function initialise(context: vscode.ExtensionContext) {
+  setCancelButtonVisability(false);
+
   context.subscriptions.push(
+    doveResultsTreeView,
+    doveNodeTreeView,
+
     vscode.window.registerWebviewViewProvider(`vscode-db2i.resultset`, resultSetProvider, {
       webviewOptions: { retainContextWhenHidden: true },
     }),
 
-<<<<<<< HEAD
     vscode.commands.registerCommand(`vscode-db2i.resultset.cancel`, async () => {
       const selected = JobManager.getSelection();
       if (selected) {
@@ -188,19 +67,16 @@
     vscode.commands.registerCommand(`vscode-db2i.resultset.reset`, async () => {
       resultSetProvider.loadingState = false;
       resultSetProvider.setLoadingText(`View will be active when a statement is executed.`);
-=======
-    doveResultsTreeView,
-    doveNodeTreeView,
+    }),
 
     vscode.commands.registerCommand(`vscode-db2i.dove.close`, () => {
       doveResultsView.close();
       doveNodeView.close();
->>>>>>> fb605420
     }),
 
     vscode.commands.registerCommand(`vscode-db2i.dove.displayDetails`, (explainTreeItem: ExplainTreeItem) => {
       // When the user clicks for details of a node in the tree, set the focus to that node as a visual indicator tying it to the details tree
-      doveResultsTreeView.reveal(explainTreeItem,  { select: false, focus: true, expand: true });
+      doveResultsTreeView.reveal(explainTreeItem, { select: false, focus: true, expand: true });
       doveNodeView.setNode(explainTreeItem.explainNode);
     }),
 
@@ -331,51 +207,51 @@
           if (data.length > 0) {
             switch (statementDetail.qualifier) {
 
-            case `csv`:
-            case `json`:
-            case `sql`:
-              let content = ``;
-              switch (statementDetail.qualifier) {
-              case `csv`: content = csv.stringify(data, {
-                header: true,
-                quoted_string: true,
-              }); break;
-              case `json`: content = JSON.stringify(data, null, 2); break;
-
+              case `csv`:
+              case `json`:
               case `sql`:
-                const keys = Object.keys(data[0]);
-
-                // split array into groups of 1k
-                const insertLimit = 1000;
-                const dataChunks = [];
-                for (let i = 0; i < data.length; i += insertLimit) {
-                  dataChunks.push(data.slice(i, i + insertLimit));
+                let content = ``;
+                switch (statementDetail.qualifier) {
+                  case `csv`: content = csv.stringify(data, {
+                    header: true,
+                    quoted_string: true,
+                  }); break;
+                  case `json`: content = JSON.stringify(data, null, 2); break;
+
+                  case `sql`:
+                    const keys = Object.keys(data[0]);
+
+                    // split array into groups of 1k
+                    const insertLimit = 1000;
+                    const dataChunks = [];
+                    for (let i = 0; i < data.length; i += insertLimit) {
+                      dataChunks.push(data.slice(i, i + insertLimit));
+                    }
+
+                    content = `-- Generated ${dataChunks.length} insert statement${dataChunks.length === 1 ? `` : `s`}\n\n`;
+
+                    for (const data of dataChunks) {
+                      const insertStatement = [
+                        `insert into TABLE (`,
+                        `  ${keys.join(`, `)}`,
+                        `) values `,
+                        data.map(
+                          row => `  (${keys.map(key => {
+                            if (row[key] === null) return `null`;
+                            if (typeof row[key] === `string`) return `'${String(row[key]).replace(/'/g, `''`)}'`;
+                            return row[key];
+                          }).join(`, `)})`
+                        ).join(`,\n`),
+                      ];
+                      content += insertStatement.join(`\n`) + `;\n`;
+                    }
+                    break;
                 }
 
-                content = `-- Generated ${dataChunks.length} insert statement${dataChunks.length === 1 ? `` : `s`}\n\n`;
-
-                for (const data of dataChunks) {
-                  const insertStatement = [
-                    `insert into TABLE (`,
-                    `  ${keys.join(`, `)}`,
-                    `) values `,
-                    data.map(
-                      row => `  (${keys.map(key => {
-                        if (row[key] === null) return `null`;
-                        if (typeof row[key] === `string`) return `'${String(row[key]).replace(/'/g, `''`)}'`;
-                        return row[key];
-                      }).join(`, `)})`
-                    ).join(`,\n`),
-                  ];
-                  content += insertStatement.join(`\n`) + `;\n`;
-                }
+                const textDoc = await vscode.workspace.openTextDocument({ language: statementDetail.qualifier, content });
+                await vscode.window.showTextDocument(textDoc);
+                resultSetProvider.setLoadingText(`Query executed with ${data.length} rows returned.`);
                 break;
-              }
-
-              const textDoc = await vscode.workspace.openTextDocument({ language: statementDetail.qualifier, content });
-              await vscode.window.showTextDocument(textDoc);
-              resultSetProvider.setLoadingText(`Query executed with ${data.length} rows returned.`);
-              break;
             }
 
           } else {
