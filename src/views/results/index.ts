import vscode from "vscode"

import * as csv from "csv/sync";

import Configuration from "../../configuration"
import * as html from "./html";
import { getInstance } from "../../base";
import { JobManager } from "../../config";
import { Query, QueryState } from "../../connection/query";
<<<<<<< HEAD
import { updateStatusBar } from "../jobManager/statusBar";
=======
import Document from "../../language/sql/document";
>>>>>>> 34ad85ff

function delay(t: number, v?: number) {
  return new Promise(resolve => setTimeout(resolve, t, v));
}

class ResultSetPanelProvider {
  _view: vscode.WebviewView;
  loadingState: boolean;
  constructor() {
    this._view = undefined;
    this.loadingState = false;
  }

  resolveWebviewView(webviewView: vscode.WebviewView, context: vscode.WebviewViewResolveContext, _token: vscode.CancellationToken) {
    this._view = webviewView;

    webviewView.webview.options = {
      // Allow scripts in the webview
      enableScripts: true,
    };

    webviewView.webview.html = html.getLoadingHTML();
    this._view.webview.onDidReceiveMessage(async (message) => {
      if (message.query) {
        const instance = await getInstance();
        const content = instance.getContent();
        const config = instance.getConfig();
        let data = [];

        let queryObject = Query.byId(message.queryId);
        try {
          if (undefined === queryObject) {
            let query = await JobManager.getPagingStatement(message.query, { isClCommand: message.isCL });
            queryObject = query;
          }
          let queryResults = queryObject.getState() == QueryState.RUN_MORE_DATA_AVAILABLE ? await queryObject.fetchMore() : await queryObject.run();
          data = queryResults.data;
          this._view.webview.postMessage({
            command: `rows`,
            rows: queryResults.data,
            queryId: queryObject.getId(),
            isDone: queryResults.is_done
          });

        } catch (e) {
          this.setError(e.message);
          this._view.webview.postMessage({
            command: `rows`,
            rows: [],
            queryId: ``,
            isDone: true
          });
        }

        updateStatusBar();
      }
    });
  }

  async ensureActivation() {
    let currentLoop = 0;
    while (!this._view && currentLoop < 15) {
      await this.focus();
      await delay(100);
      currentLoop += 1;
    }
  }

  async focus() {
    if (!this._view) {
      // Weird one. Kind of a hack. _view.show doesn't work yet because it's not initialized.
      // But, we can call a VS Code API to focus on the tab, which then
      // 1. calls resolveWebviewView
      // 2. sets this._view
      await vscode.commands.executeCommand(`vscode-db2i.resultset.focus`);
    } else {
      this._view.show(true);
    }
  }

  async setLoadingText(content) {
    await this.focus();

    if (!this.loadingState) {
      this._view.webview.html = html.getLoadingHTML();
      this.loadingState = true;
    }

    html.setLoadingText(this._view.webview, content);
  }

  async setScrolling(basicSelect, isCL = false) {
    await this.focus();

    this._view.webview.html = html.generateScroller(basicSelect, isCL);

    this._view.webview.postMessage({
      command: `fetch`,
      queryId: ``
    });
  }

  setError(error) {
    // TODO: pretty error
    this._view.webview.html = `<p>${error}</p>`;
  }
}

export function initialise(context: vscode.ExtensionContext) {
  let resultSetProvider = new ResultSetPanelProvider();

  context.subscriptions.push(
    vscode.window.registerWebviewViewProvider(`vscode-db2i.resultset`, resultSetProvider, {
      webviewOptions: { retainContextWhenHidden: true },
    }),

    vscode.commands.registerCommand(`vscode-db2i.runEditorStatement`,
      async (options: StatementInfo) => {
        // Options here can be a vscode.Uri when called from editor context.
        // But that isn't valid here.
        const optionsIsValid = (options && options.content !== undefined);

        const instance = getInstance();
        const config = instance.getConfig();
        const content = instance.getContent();
        const editor = vscode.window.activeTextEditor;

        if (optionsIsValid || (editor && editor.document.languageId === `sql`)) {
          await resultSetProvider.ensureActivation();

          /** @type {StatementInfo} */
          const statement = (optionsIsValid ? options : parseStatement(editor));

          if (statement.open) {
            const textDoc = await vscode.workspace.openTextDocument({ language: `sql`, content: statement.content });
            await vscode.window.showTextDocument(textDoc);
          }

          if (statement.content.trim().length > 0) {
            try {
              if (statement.type === `cl`) {
                resultSetProvider.setScrolling(statement.content, true);
              } else {
                if (statement.type === `statement`) {
                  // If it's a basic statement, we can let it scroll!
                  resultSetProvider.setScrolling(statement.content);

                } else {
                  // Otherwise... it's a bit complicated.
                  const data = await JobManager.runSQL(statement.content);

                  if (data.length > 0) {
                    switch (statement.type) {

                    case `csv`:
                    case `json`:
                    case `sql`:
                      let content = ``;
                      switch (statement.type) {
                      case `csv`: content = csv.stringify(data, {
                        header: true,
                        quoted_string: true,
                      }); break;
                      case `json`: content = JSON.stringify(data, null, 2); break;

                      case `sql`:
                        const keys = Object.keys(data[0]);

                        const insertStatement = [
                          `insert into TABLE (`,
                          `  ${keys.join(`, `)}`,
                          `) values `,
                          data.map(
                            row => `  (${keys.map(key => {
                              if (row[key] === null) return `null`;
                              if (typeof row[key] === `string`) return `'${String(row[key]).replace(/'/g, `''`)}'`;
                              return row[key];
                            }).join(`, `)})`
                          ).join(`,\n`),
                        ];
                        content = insertStatement.join(`\n`);
                        break;
                      }

                      const textDoc = await vscode.workspace.openTextDocument({ language: statement.type, content });
                      await vscode.window.showTextDocument(textDoc);
                      break;
                    }

                  } else {
                    vscode.window.showInformationMessage(`Query executed with no data returned.`);
                  }
                }
              }

              if (statement.type === `statement`) {
                vscode.commands.executeCommand(`vscode-db2i.queryHistory.prepend`, statement.content);
              }

            } catch (e) {
              let errorText;
              if (typeof e === `string`) {
                errorText = e.length > 0 ? e : `An error occurred when executing the statement.`;
              } else {
                errorText = e.message || `Error running SQL statement.`;
              }

              if (statement.type === `statement` && statement.history !== false) {
                resultSetProvider.setError(errorText);
              } else {
                vscode.window.showErrorMessage(errorText);
              }
            }
          }
        }
      }),
  )
}

export function parseStatement(editor: vscode.TextEditor): StatementInfo {
  const document = editor.document;
  const eol = (document.eol === vscode.EndOfLine.LF ? `\n` : `\r\n`);

  let text = document.getText(editor.selection).trim();
  let content = ``;

  let type: StatementType = `statement`;

  if (text.length > 0) {
    content = text;
  } else {
    const cursor = editor.document.offsetAt(editor.selection.active);
    text = document.getText();

    const sqlDocument = new Document(text);

    const group = sqlDocument.getGroupByOffset(cursor);

    if (group) {
      content = text.substring(group.range.start, group.range.end);
      editor.selection = new vscode.Selection(editor.document.positionAt(group.range.start), editor.document.positionAt(group.range.end));

      [`cl`, `json`, `csv`, `sql`].forEach(mode => {
        if (content.trim().toLowerCase().startsWith(mode + `:`)) {
          content = content.substring(mode.length + 1).trim();

          //@ts-ignore We know the type.
          type = mode;
        }
      });
    }
  }

  return {
    type: type,
    content
  };
}<|MERGE_RESOLUTION|>--- conflicted
+++ resolved
@@ -7,11 +7,8 @@
 import { getInstance } from "../../base";
 import { JobManager } from "../../config";
 import { Query, QueryState } from "../../connection/query";
-<<<<<<< HEAD
 import { updateStatusBar } from "../jobManager/statusBar";
-=======
 import Document from "../../language/sql/document";
->>>>>>> 34ad85ff
 
 function delay(t: number, v?: number) {
   return new Promise(resolve => setTimeout(resolve, t, v));
