import vscode, { SnippetString, ViewColumn, TreeView } from "vscode"

import * as csv from "csv/sync";


import { JobManager } from "../../config";
import Document from "../../language/sql/document";
import { changedCache } from "../../language/providers/completionItemCache";
import { ParsedEmbeddedStatement, StatementGroup, StatementType } from "../../language/sql/types";
import Statement from "../../language/sql/statement";
import { ExplainTree } from "./explain/nodes";
import { DoveResultsView, ExplainTreeItem } from "./explain/doveResultsView";
import { DoveNodeView, PropertyNode } from "./explain/doveNodeView";
import { DoveTreeDecorationProvider } from "./explain/doveTreeDecorationProvider";
import { ResultSetPanelProvider } from "./resultSetPanelProvider";
import { ExplainType } from "../../connection/sqlJob";

export type StatementQualifier = "statement" | "explain" | "onlyexplain" | "json" | "csv" | "cl" | "sql";

export interface StatementInfo {
  content: string,
  qualifier: StatementQualifier,
  open?: boolean,
  viewColumn?: ViewColumn,
  viewFocus?: boolean,
  history?: boolean
}

export interface ParsedStatementInfo extends StatementInfo {
  statement: Statement;
  group: StatementGroup;
  embeddedInfo: ParsedEmbeddedStatement;
}

let resultSetProvider = new ResultSetPanelProvider();
let explainTree: ExplainTree;
let doveResultsView = new DoveResultsView();
let doveResultsTreeView: TreeView<ExplainTreeItem> = doveResultsView.getTreeView();
let doveNodeView = new DoveNodeView();
let doveNodeTreeView: TreeView<PropertyNode> = doveNodeView.getTreeView();
let doveTreeDecorationProvider = new DoveTreeDecorationProvider(); // Self-registers as a tree decoration providor

export function initialise(context: vscode.ExtensionContext) {
  context.subscriptions.push(
    vscode.window.registerWebviewViewProvider(`vscode-db2i.resultset`, resultSetProvider, {
      webviewOptions: { retainContextWhenHidden: true },
    }),

    doveResultsTreeView,
    doveNodeTreeView,

    vscode.commands.registerCommand(`vscode-db2i.dove.close`, () => {
      doveResultsView.close();
      doveNodeView.close();
    }),

    vscode.commands.registerCommand(`vscode-db2i.dove.displayDetails`, (explainTreeItem: ExplainTreeItem) => {
      // When the user clicks for details of a node in the tree, set the focus to that node as a visual indicator tying it to the details tree
      doveResultsTreeView.reveal(explainTreeItem,  { select: false, focus: true, expand: true });
      doveNodeView.setNode(explainTreeItem.explainNode);
    }),

    vscode.commands.registerCommand(`vscode-db2i.dove.advisedIndexesAndStatistics`, () => {
      // TODO would be nice to clear any current selections or focused tree items
      explainTree.showAdvisedIndexesAndStatistics(doveNodeView);
    }),

    vscode.commands.registerCommand(`vscode-db2i.dove.editSettings`, () => {
      vscode.commands.executeCommand('workbench.action.openSettings', 'vscode-db2i.visualExplain');
    }),

    vscode.commands.registerCommand(`vscode-db2i.dove.export`, () => {
      vscode.workspace.openTextDocument({
        language: `json`,
        content: JSON.stringify(doveResultsView.getRootExplainNode(), null, 2)
      }).then(doc => {
        vscode.window.showTextDocument(doc);
      });
    }),

    vscode.commands.registerCommand(`vscode-db2i.dove.closeDetails`, () => {
      doveNodeView.close();
    }),

    vscode.commands.registerCommand(`vscode-db2i.editorExplain.withRun`, (options?: StatementInfo) => { runHandler({ qualifier: `explain`, ...options }) }),
    vscode.commands.registerCommand(`vscode-db2i.editorExplain.withoutRun`, (options?: StatementInfo) => { runHandler({ qualifier: `onlyexplain`, ...options }) }),
    vscode.commands.registerCommand(`vscode-db2i.runEditorStatement`, (options?: StatementInfo) => { runHandler(options) })
  )
}

async function runHandler(options?: StatementInfo) {
  // Options here can be a vscode.Uri when called from editor context.
  // But that isn't valid here.
  const optionsIsValid = (options?.content !== undefined);
  let editor = vscode.window.activeTextEditor;

  vscode.commands.executeCommand('vscode-db2i.dove.close');

  if (optionsIsValid || (editor && editor.document.languageId === `sql`)) {
    await resultSetProvider.ensureActivation();

    const statementDetail = parseStatement(editor, optionsIsValid ? options : undefined);

    if (options?.qualifier) {
      statementDetail.qualifier = options.qualifier
    }

    if (statementDetail.open) {
      const textDoc = await vscode.workspace.openTextDocument({ language: `sql`, content: statementDetail.content });
      editor = await vscode.window.showTextDocument(textDoc, statementDetail.viewColumn, statementDetail.viewFocus);
    }

    if (editor) {
      const group = statementDetail.group;
      editor.selection = new vscode.Selection(editor.document.positionAt(group.range.start), editor.document.positionAt(group.range.end));

      if (group.statements.length === 1 && statementDetail.embeddedInfo.changed) {
        editor.insertSnippet(new SnippetString(statementDetail.embeddedInfo.content));
        return;
      }
    }

    const statement = statementDetail.statement;

    if (statement.type === StatementType.Create || statement.type === StatementType.Alter) {
      const refs = statement.getObjectReferences();
      const ref = refs[0];
      const databaseObj =
        statement.type === StatementType.Create && ref.createType.toUpperCase() === `schema`
          ? ref.object.schema || ``
          : ref.object.schema + ref.object.name;
      changedCache.add((databaseObj || ``).toUpperCase());
    }

    if (statementDetail.content.trim().length > 0) {
      try {
        if (statementDetail.qualifier === `cl`) {
          resultSetProvider.setScrolling(statementDetail.content, true);
        } else if (statementDetail.qualifier === `statement`) {
          // If it's a basic statement, we can let it scroll!
          resultSetProvider.setScrolling(statementDetail.content);

        } else if ([`explain`, `onlyexplain`].includes(statementDetail.qualifier)) {
          const selectedJob = JobManager.getSelection();
          if (selectedJob) {
            try {
<<<<<<< HEAD
              const onlyExplain = statementDetail.qualifier === `onlyexplain`;
=======
              if (statementDetail.qualifier === `cl`) {
                resultSetProvider.setScrolling(statementDetail.content, true);
              } else {
                if (statementDetail.qualifier === `statement`) {
                  // If it's a basic statement, we can let it scroll!
                  resultSetProvider.setScrolling(statementDetail.content);

                } else {
                  // Otherwise... it's a bit complicated.
                  resultSetProvider.setLoadingText(`Executing SQL statement...`);

                  const data = await JobManager.runSQL(statementDetail.content, undefined);

                  if (data.length > 0) {
                    switch (statementDetail.qualifier) {

                    case `csv`:
                    case `json`:
                    case `sql`:
                      let content = ``;
                      switch (statementDetail.qualifier) {
                      case `csv`: content = csv.stringify(data, {
                        header: true,
                        quoted_string: true,
                      }); break;
                      case `json`: content = JSON.stringify(data, null, 2); break;

                      case `sql`:
                        const keys = Object.keys(data[0]);

                        // split array into groups of 1k
                        const insertLimit = 1000;
                        const dataChunks = [];
                        for (let i = 0; i < data.length; i += insertLimit) {
                          dataChunks.push(data.slice(i, i + insertLimit));
                        }

                        content = `-- Generated ${dataChunks.length} insert statement${dataChunks.length === 1 ? `` : `s`}\n\n`;

                        for (const data of dataChunks) {
                          const insertStatement = [
                            `insert into TABLE (`,
                            `  ${keys.join(`, `)}`,
                            `) values `,
                            data.map(
                              row => `  (${keys.map(key => {
                                if (row[key] === null) return `null`;
                                if (typeof row[key] === `string`) return `'${String(row[key]).replace(/'/g, `''`)}'`;
                                return row[key];
                              }).join(`, `)})`
                            ).join(`,\n`),
                          ];
                          content += insertStatement.join(`\n`) + `;\n`;
                        }
                        break;
                      }

                      const textDoc = await vscode.workspace.openTextDocument({ language: statementDetail.qualifier, content });
                      await vscode.window.showTextDocument(textDoc);
                      resultSetProvider.setLoadingText(`Query executed with ${data.length} rows returned.`);
                      break;
                    }

                  } else {
                    vscode.window.showInformationMessage(`Query executed with no data returned.`);
                    resultSetProvider.setLoadingText(`Query executed with no data returned.`);
                  }
                }
              }
>>>>>>> 8bf58b16

              resultSetProvider.setLoadingText(onlyExplain ? `Explaining without running...` : `Explaining...`);
              const explainType: ExplainType = onlyExplain ? ExplainType.DoNotRun : ExplainType.Run;

              const explained = await selectedJob.job.explain(statementDetail.content, explainType);

              if (onlyExplain) {
                resultSetProvider.setLoadingText(`Explained.`);
              } else {
                resultSetProvider.setScrolling(statementDetail.content, false, explained.id);
              }

              explainTree = new ExplainTree(explained.vedata);
              const topLevel = explainTree.get();
              const rootNode = doveResultsView.setRootNode(topLevel);
              doveNodeView.setNode(rootNode.explainNode);
              doveTreeDecorationProvider.updateTreeItems(rootNode);
            } catch (e) {
              resultSetProvider.setError(e.message);
            }
          } else {
            vscode.window.showInformationMessage(`No job currently selected.`);
          }
        } else {
          // Otherwise... it's a bit complicated.
          const data = await JobManager.runSQL(statementDetail.content);
          if (data.length > 0) {
            switch (statementDetail.qualifier) {
              case `csv`:
              case `json`:
              case `sql`: {
                let content = ``;
                switch (statementDetail.qualifier) {
                  case `csv`:
                    content = csv.stringify(data, {
                      header: true,
                      quoted_string: true,
                    });
                    break;
                  case `json`:
                    content = JSON.stringify(data, null, 2);
                    break;
                  case `sql`: {
                    const keys = Object.keys(data[0]);
                    const insertStatement = [
                      `insert into TABLE (`,
                      `  ${keys.join(`, `)}`,
                      `) values `,
                      data.map(
                        row => `  (${keys.map(key => {
                          if (row[key] === null) return `null`;
                          if (typeof row[key] === `string`) return `'${String(row[key]).replace(/'/g, `''`)}'`;
                          return row[key];
                        }).join(`, `)})`
                      ).join(`,\n`),
                    ];
                    content = insertStatement.join(`\n`);
                    break;
                  }
                }
                const textDoc = await vscode.workspace.openTextDocument({ language: statementDetail.qualifier, content });
                await vscode.window.showTextDocument(textDoc);
                break;
              }
            }
          } else {
            vscode.window.showInformationMessage(`Statement executed with no data returned.`);
          }
        }
        if ((statementDetail.qualifier === `statement` || statementDetail.qualifier === `explain`) && statementDetail.history !== false) {
          vscode.commands.executeCommand(`vscode-db2i.queryHistory.prepend`, statementDetail.content);
        }
      } catch (e) {
        let errorText;
        if (typeof e === `string`) {
          errorText = e.length > 0 ? e : `An error occurred when executing the statement.`;
        } else {
          errorText = e.message || `Error running SQL statement.`;
        }

        if (statementDetail.qualifier === `statement` && statementDetail.history !== false) {
          resultSetProvider.setError(errorText);
        } else {
          vscode.window.showErrorMessage(errorText);
        }
      }
    }
  }
}

export function parseStatement(editor?: vscode.TextEditor, existingInfo?: StatementInfo): ParsedStatementInfo {
  let statementInfo: ParsedStatementInfo = {
    content: ``,
    qualifier: `statement`,
    group: undefined,
    statement: undefined,
    embeddedInfo: undefined
  };

  let sqlDocument: Document;

  if (existingInfo) {
    statementInfo = {
      ...existingInfo,
      group: undefined,
      statement: undefined,
      embeddedInfo: undefined
    };

    // Running from existing data
    sqlDocument = new Document(statementInfo.content);
    statementInfo.group = sqlDocument.getStatementGroups()[0];

  } else if (editor) {
    // Is being run from the editor

    const document = editor.document;
    const cursor = editor.document.offsetAt(editor.selection.active);

    sqlDocument = new Document(document.getText());
    statementInfo.group = sqlDocument.getGroupByOffset(cursor);

    if (statementInfo.group) {
      statementInfo.content = sqlDocument.content.substring(
        statementInfo.group.range.start, statementInfo.group.range.end
      );
    }

    if (statementInfo.content) {
      [`cl`, `json`, `csv`, `sql`, `explain`].forEach(mode => {
        if (statementInfo.content.trim().toLowerCase().startsWith(mode + `:`)) {
          statementInfo.content = statementInfo.content.substring(mode.length + 1).trim();

          //@ts-ignore We know the type.
          statementInfo.qualifier = mode;
        }
      });
    }
  }

  statementInfo.statement = statementInfo.group.statements[0];

  if (statementInfo.qualifier !== `cl`) {
    statementInfo.embeddedInfo = sqlDocument.removeEmbeddedAreas(statementInfo.statement, true);
  }

  return statementInfo;
}<|MERGE_RESOLUTION|>--- conflicted
+++ resolved
@@ -144,79 +144,7 @@
           const selectedJob = JobManager.getSelection();
           if (selectedJob) {
             try {
-<<<<<<< HEAD
               const onlyExplain = statementDetail.qualifier === `onlyexplain`;
-=======
-              if (statementDetail.qualifier === `cl`) {
-                resultSetProvider.setScrolling(statementDetail.content, true);
-              } else {
-                if (statementDetail.qualifier === `statement`) {
-                  // If it's a basic statement, we can let it scroll!
-                  resultSetProvider.setScrolling(statementDetail.content);
-
-                } else {
-                  // Otherwise... it's a bit complicated.
-                  resultSetProvider.setLoadingText(`Executing SQL statement...`);
-
-                  const data = await JobManager.runSQL(statementDetail.content, undefined);
-
-                  if (data.length > 0) {
-                    switch (statementDetail.qualifier) {
-
-                    case `csv`:
-                    case `json`:
-                    case `sql`:
-                      let content = ``;
-                      switch (statementDetail.qualifier) {
-                      case `csv`: content = csv.stringify(data, {
-                        header: true,
-                        quoted_string: true,
-                      }); break;
-                      case `json`: content = JSON.stringify(data, null, 2); break;
-
-                      case `sql`:
-                        const keys = Object.keys(data[0]);
-
-                        // split array into groups of 1k
-                        const insertLimit = 1000;
-                        const dataChunks = [];
-                        for (let i = 0; i < data.length; i += insertLimit) {
-                          dataChunks.push(data.slice(i, i + insertLimit));
-                        }
-
-                        content = `-- Generated ${dataChunks.length} insert statement${dataChunks.length === 1 ? `` : `s`}\n\n`;
-
-                        for (const data of dataChunks) {
-                          const insertStatement = [
-                            `insert into TABLE (`,
-                            `  ${keys.join(`, `)}`,
-                            `) values `,
-                            data.map(
-                              row => `  (${keys.map(key => {
-                                if (row[key] === null) return `null`;
-                                if (typeof row[key] === `string`) return `'${String(row[key]).replace(/'/g, `''`)}'`;
-                                return row[key];
-                              }).join(`, `)})`
-                            ).join(`,\n`),
-                          ];
-                          content += insertStatement.join(`\n`) + `;\n`;
-                        }
-                        break;
-                      }
-
-                      const textDoc = await vscode.workspace.openTextDocument({ language: statementDetail.qualifier, content });
-                      await vscode.window.showTextDocument(textDoc);
-                      resultSetProvider.setLoadingText(`Query executed with ${data.length} rows returned.`);
-                      break;
-                    }
-
-                  } else {
-                    vscode.window.showInformationMessage(`Query executed with no data returned.`);
-                    resultSetProvider.setLoadingText(`Query executed with no data returned.`);
-                  }
-                }
-              }
->>>>>>> 8bf58b16
 
               resultSetProvider.setLoadingText(onlyExplain ? `Explaining without running...` : `Explaining...`);
               const explainType: ExplainType = onlyExplain ? ExplainType.DoNotRun : ExplainType.Run;
@@ -242,48 +170,63 @@
           }
         } else {
           // Otherwise... it's a bit complicated.
-          const data = await JobManager.runSQL(statementDetail.content);
+          resultSetProvider.setLoadingText(`Executing SQL statement...`);
+
+          const data = await JobManager.runSQL(statementDetail.content, undefined);
+
           if (data.length > 0) {
             switch (statementDetail.qualifier) {
-              case `csv`:
-              case `json`:
-              case `sql`: {
-                let content = ``;
-                switch (statementDetail.qualifier) {
-                  case `csv`:
-                    content = csv.stringify(data, {
-                      header: true,
-                      quoted_string: true,
-                    });
-                    break;
-                  case `json`:
-                    content = JSON.stringify(data, null, 2);
-                    break;
-                  case `sql`: {
-                    const keys = Object.keys(data[0]);
-                    const insertStatement = [
-                      `insert into TABLE (`,
-                      `  ${keys.join(`, `)}`,
-                      `) values `,
-                      data.map(
-                        row => `  (${keys.map(key => {
-                          if (row[key] === null) return `null`;
-                          if (typeof row[key] === `string`) return `'${String(row[key]).replace(/'/g, `''`)}'`;
-                          return row[key];
-                        }).join(`, `)})`
-                      ).join(`,\n`),
-                    ];
-                    content = insertStatement.join(`\n`);
-                    break;
-                  }
+
+            case `csv`:
+            case `json`:
+            case `sql`:
+              let content = ``;
+              switch (statementDetail.qualifier) {
+              case `csv`: content = csv.stringify(data, {
+                header: true,
+                quoted_string: true,
+              }); break;
+              case `json`: content = JSON.stringify(data, null, 2); break;
+
+              case `sql`:
+                const keys = Object.keys(data[0]);
+
+                // split array into groups of 1k
+                const insertLimit = 1000;
+                const dataChunks = [];
+                for (let i = 0; i < data.length; i += insertLimit) {
+                  dataChunks.push(data.slice(i, i + insertLimit));
                 }
-                const textDoc = await vscode.workspace.openTextDocument({ language: statementDetail.qualifier, content });
-                await vscode.window.showTextDocument(textDoc);
+
+                content = `-- Generated ${dataChunks.length} insert statement${dataChunks.length === 1 ? `` : `s`}\n\n`;
+
+                for (const data of dataChunks) {
+                  const insertStatement = [
+                    `insert into TABLE (`,
+                    `  ${keys.join(`, `)}`,
+                    `) values `,
+                    data.map(
+                      row => `  (${keys.map(key => {
+                        if (row[key] === null) return `null`;
+                        if (typeof row[key] === `string`) return `'${String(row[key]).replace(/'/g, `''`)}'`;
+                        return row[key];
+                      }).join(`, `)})`
+                    ).join(`,\n`),
+                  ];
+                  content += insertStatement.join(`\n`) + `;\n`;
+                }
                 break;
               }
+
+              const textDoc = await vscode.workspace.openTextDocument({ language: statementDetail.qualifier, content });
+              await vscode.window.showTextDocument(textDoc);
+              resultSetProvider.setLoadingText(`Query executed with ${data.length} rows returned.`);
+              break;
             }
+
           } else {
-            vscode.window.showInformationMessage(`Statement executed with no data returned.`);
+            vscode.window.showInformationMessage(`Query executed with no data returned.`);
+            resultSetProvider.setLoadingText(`Query executed with no data returned.`);
           }
         }
         if ((statementDetail.qualifier === `statement` || statementDetail.qualifier === `explain`) && statementDetail.history !== false) {
