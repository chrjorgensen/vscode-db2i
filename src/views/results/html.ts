--- conflicted
+++ resolved
@@ -69,12 +69,8 @@
 
             window.addEventListener('message', event => {
               const data = event.data;
-<<<<<<< HEAD
-              
-=======
               myQueryId = data.queryId;
 
->>>>>>> d6465de2
               switch (data.command) {
                 case 'metadata':
                   // TODO: get backend to give us header metadata
