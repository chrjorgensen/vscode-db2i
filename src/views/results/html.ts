import { Webview } from "vscode";
import { getHeader } from "../html";

import Configuration from "../../configuration";

export function setLoadingText(webview: Webview, text: string) {
  webview.postMessage({
    command: `loadingText`,
    text,
  });
}

export function getLoadingHTML(): string {
  return /*html*/ `
    <!DOCTYPE html>
    <html lang="en">
      <head>
        ${getHeader()}
        <script>
          window.addEventListener("message", (event) => {
            const command = event.data.command;
            switch (command) {
              case "loadingText":
                const text = document.getElementById("loadingText");
                text.innerText = event.data.text;
                break;
            }
          });
        </script>
      </head>
      <body>
        <div id="spinnerContent" class="center-screen">
          <p id="loadingText">View will be active when a statement is executed.</p>
          <span class="loader"></span>
        </div>
      </body>
    </html>
  `;
}

export function generateScroller(basicSelect: string, isCL: boolean): string {
  const withCollapsed = Configuration.get<boolean>('collapsedResultSet');

  return /*html*/`
    <!DOCTYPE html>
    <html lang="en">
      <head>
        ${getHeader({withCollapsed})}
        <script>
          /* 
          ${new Date().getTime()}
          */
          const vscode = acquireVsCodeApi();
          const basicSelect = ${JSON.stringify(basicSelect)};
          const htmlTableId = 'resultset';
          const statusId = 'status';
          const jobId = 'jobId';
          const messageSpanId = 'messageSpan';

          let myQueryId = '';
          let columnMetaData = undefined;
          let needToInitializeTable = true;
          let totalRows = 0;
          let noMoreRows = false;
          let isFetching = false;

          window.addEventListener("load", main);
            function main() {
              new IntersectionObserver(function(entries) {
              // isIntersecting is true when element and viewport are overlapping
              // isIntersecting is false when element and viewport don't overlap
              if(entries[0].isIntersecting === true) {
                if (isFetching === false && noMoreRows === false) {
                  fetchNextPage();
                }
              }
            }, { threshold: [0] }).observe(document.getElementById(messageSpanId));

            window.addEventListener('message', event => {
              const data = event.data;
              myQueryId = data.queryId;
              // If we haven't yet saved off the column meta data, do so now
              if (columnMetaData === undefined) {
                columnMetaData = data.columnMetaData;
              }

              switch (data.command) {
                case 'rows':
                  hideSpinner();

                  // Change loading state here...
                  isFetching = false;
                  noMoreRows = data.isDone;

                  if (needToInitializeTable && columnMetaData) {
                    initializeTable(data.columnHeadings);
                    needToInitializeTable = false;
                  }

                  if (data.rows && data.rows.length > 0) {
                    totalRows += data.rows.length;
                    appendRows(data.rows);
                  }

                  if (data.jobId) {

                  }

                  if (data.rows === undefined && totalRows === 0) {
                    document.getElementById(messageSpanId).innerText = 'Statement executed with no result set returned. Rows affected: ' + data.update_count;
                  } else {
                    document.getElementById(statusId).innerText = noMoreRows ? ('Loaded ' + totalRows + '. End of data.') : ('Loaded ' + totalRows + '. More available.');
                    document.getElementById(jobId).innerText = data.jobId ? data.jobId : '';
                    document.getElementById(messageSpanId).style.visibility = "hidden";
                  }
                  break;

                case 'fetch':
                  // Set loading here....
                  fetchNextPage();
                  break;

                case 'header':
                  updateHeader(event.data.columnHeadings);
                  break;
              }
            });
          }

          function fetchNextPage() {
            isFetching = true;
            vscode.postMessage({
              query: basicSelect,
              isCL: ${isCL},
              queryId: myQueryId
            });
          }

          function hideSpinner() {
            document.getElementById("spinnerContent").style.display = 'none';
          }

          function initializeTable(columnHeadings) {
            // Initialize the header
            var header = document.getElementById(htmlTableId).getElementsByTagName('thead')[0];
            header.innerHTML = '';
            var headerRow = header.insertRow();
            columnMetaData.map(col => columnHeadings === 'Label' ? col.label : col.name).forEach(colName => headerRow.insertCell().appendChild(document.createTextNode(colName)));

            // Initialize the footer
            var footer = document.getElementById(htmlTableId).getElementsByTagName('tfoot')[0];
            footer.innerHTML = '';
<<<<<<< HEAD
            const newRow = footer.insertRow();

            const statusCell = newRow.insertCell();
            statusCell.id = statusId;
            statusCell.appendChild(document.createTextNode(' '));

            const jobIdCell = newRow.insertCell();
            jobIdCell.id = jobId;
            jobIdCell.appendChild(document.createTextNode(' '));

            if (columns.length > 2) {
              statusCell.colSpan = 2;
              jobIdCell.colSpan = columns.length - 2;
            }
=======
            var newCell = footer.insertRow().insertCell();
            newCell.colSpan = columnMetaData.length;
            newCell.id = statusId;
            newCell.appendChild(document.createTextNode(' '));
>>>>>>> dfc9550a
          }

          function appendRows(rows) {
            var tBodyRef = document.getElementById(htmlTableId).getElementsByTagName('tbody')[0];

            for (const row of rows) {
              // Insert a row at the end of table
              var newRow = tBodyRef.insertRow()

              for (const cell of row) {
                // Insert a cell at the end of the row
                var newCell = newRow.insertCell();

                // Append a text node to the cell

                //TODO: handle cell formatting here
                var newDiv = document.createElement("div");
                newDiv.className = "hoverable";
                newDiv.appendChild(document.createTextNode(cell === undefined ? 'null' : cell));

                newCell.appendChild(newDiv);
              }
            }
          }

          // columnHeadings parameter is the value of the "vscode-db2i.resultsets.columnHeadings" setting, either 'Name' or 'Label'
          function updateHeader(columnHeadings) {
            if (columnMetaData) {
              var headerCells = document.getElementById(htmlTableId).getElementsByTagName('thead')[0].rows[0].cells;
              for (let x = 0; x < headerCells.length; ++x) {
                headerCells[x].innerText = columnHeadings === 'Label' ? columnMetaData[x].label : columnMetaData[x].name;
              }
            }
          }
        </script>
      </head>
      <body>
        <table id="resultset">
          <thead></thead>
          <tbody></tbody>
          <tfoot></tfoot>
          </table>
        <p id="messageSpan"></p>
        <div id="spinnerContent" class="center-screen">
          <p id="loadingText">Running statement</p>
          <span class="loader"></span>
        </div>
      </body>
    </html>
  `;
}<|MERGE_RESOLUTION|>--- conflicted
+++ resolved
@@ -150,7 +150,6 @@
             // Initialize the footer
             var footer = document.getElementById(htmlTableId).getElementsByTagName('tfoot')[0];
             footer.innerHTML = '';
-<<<<<<< HEAD
             const newRow = footer.insertRow();
 
             const statusCell = newRow.insertCell();
@@ -165,12 +164,6 @@
               statusCell.colSpan = 2;
               jobIdCell.colSpan = columns.length - 2;
             }
-=======
-            var newCell = footer.insertRow().insertCell();
-            newCell.colSpan = columnMetaData.length;
-            newCell.id = statusId;
-            newCell.appendChild(document.createTextNode(' '));
->>>>>>> dfc9550a
           }
 
           function appendRows(rows) {
