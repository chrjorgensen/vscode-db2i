--- conflicted
+++ resolved
@@ -25,13 +25,8 @@
     case `tables`:
     case `views`:
     case `aliases`:
-<<<<<<< HEAD
       objects = await JobManager.runSQL([
-        `select TABLE_NAME as NAME, TABLE_TEXT as TEXT, BASE_TABLE_SCHEMA as BASE_SCHEMA, BASE_TABLE_NAME as BASE_OBJ from QSYS2.SYSTABLES`,
-=======
-      objects = await content.runSQL([
         `select TABLE_NAME as NAME, TABLE_TEXT as TEXT, BASE_TABLE_SCHEMA as BASE_SCHEMA, BASE_TABLE_NAME as BASE_OBJ, SYSTEM_TABLE_NAME as SYS_NAME, SYSTEM_TABLE_SCHEMA as SYS_SCHEMA from QSYS2.SYSTABLES`,
->>>>>>> 99aa5682
         `where TABLE_SCHEMA = '${schema}' and TABLE_TYPE in (${typeMap[type].map(item => `'${item}'`).join(`, `)}) ${details.filter ? `and TABLE_NAME like '%${details.filter}%'`: ``}`,
         `order by TABLE_NAME asc`,
         `${details.limit ? `limit ${details.limit}` : ``} ${details.offset ? `offset ${details.offset}` : ``}`
@@ -39,13 +34,8 @@
       break;
 
     case `constraints`:
-<<<<<<< HEAD
       objects = await JobManager.runSQL([
-        `select CONSTRAINT_NAME as NAME, CONSTRAINT_TEXT as TEXT, TABLE_SCHEMA as BASE_SCHEMA, TABLE_NAME as BASE_OBJ from QSYS2.SYSCST`,
-=======
-      objects = await content.runSQL([
         `select CONSTRAINT_NAME as NAME, CONSTRAINT_TEXT as TEXT, TABLE_SCHEMA as BASE_SCHEMA, TABLE_NAME as BASE_OBJ, SYSTEM_TABLE_NAME as SYS_NAME, SYSTEM_TABLE_SCHEMA as SYS_SCHEMA from QSYS2.SYSCST`,
->>>>>>> 99aa5682
         `where CONSTRAINT_SCHEMA = '${schema}' ${details.filter ? `and CONSTRAINT_NAME like '%${details.filter}%'`: ``}`,
         `order by CONSTRAINT_NAME asc`,
         `${details.limit ? `limit ${details.limit}` : ``} ${details.offset ? `offset ${details.offset}` : ``}`
@@ -62,13 +52,8 @@
       break;
 
     case `variables`:
-<<<<<<< HEAD
       objects = await JobManager.runSQL([
-        `select VARIABLE_NAME as NAME, VARIABLE_TEXT as TEXT from QSYS2.SYSVARIABLES`,
-=======
-      objects = await content.runSQL([
         `select VARIABLE_NAME as NAME, VARIABLE_TEXT as TEXT, SYSTEM_VAR_NAME as SYS_NAME, SYSTEM_VAR_SCHEMA as SYS_SCHEMA from QSYS2.SYSVARIABLES`,
->>>>>>> 99aa5682
         `where VARIABLE_SCHEMA = '${schema}' ${details.filter ? `and VARIABLE_NAME like '%${details.filter}%'`: ``}`,
         `order by VARIABLE_NAME asc`,
         `${details.limit ? `limit ${details.limit}` : ``} ${details.offset ? `offset ${details.offset}` : ``}`
@@ -76,13 +61,8 @@
       break;
 
     case `indexes`:
-<<<<<<< HEAD
       objects = await JobManager.runSQL([
-        `select INDEX_NAME as NAME, INDEX_TEXT as TEXT, TABLE_SCHEMA as BASE_SCHEMA, TABLE_NAME as BASE_OBJ from QSYS2.SYSINDEXES`,
-=======
-      objects = await content.runSQL([
         `select INDEX_NAME as NAME, INDEX_TEXT as TEXT, TABLE_SCHEMA as BASE_SCHEMA, TABLE_NAME as BASE_OBJ, SYSTEM_INDEX_NAME as SYS_NAME, SYSTEM_INDEX_SCHEMA as SYS_SCHEMA from QSYS2.SYSINDEXES`,
->>>>>>> 99aa5682
         `where INDEX_SCHEMA = '${schema}' ${details.filter ? `and INDEX_NAME like '%${details.filter}%'`: ``}`,
         `order by INDEX_NAME asc`,
         `${details.limit ? `limit ${details.limit}` : ``} ${details.offset ? `offset ${details.offset}` : ``}`
@@ -99,13 +79,8 @@
       break;
 
     case `sequences`:
-<<<<<<< HEAD
       objects = await JobManager.runSQL([
-        `select SEQUENCE_NAME as NAME, SEQUENCE_TEXT as TEXT from QSYS2.SYSSEQUENCES`,
-=======
-      objects = await content.runSQL([
         `select SEQUENCE_NAME as NAME, SEQUENCE_TEXT as TEXT, SYSTEM_SEQ_NAME as SYS_NAME, SYSTEM_SEQ_SCHEMA as SYS_SCHEMA from QSYS2.SYSSEQUENCES`,
->>>>>>> 99aa5682
         `where SEQUENCE_SCHEMA = '${schema}' ${details.filter ? `and SEQUENCE_NAME like '%${details.filter}%'`: ``}`,
         `order by SEQUENCE_NAME asc`,
         `${details.limit ? `limit ${details.limit}` : ``} ${details.offset ? `offset ${details.offset}` : ``}`
@@ -131,13 +106,8 @@
       break;
 
     case `types`:
-<<<<<<< HEAD
       objects = await JobManager.runSQL([
-        `select USER_DEFINED_TYPE_NAME as NAME, TYPE_TEXT as TEXT from QSYS2.SYSTYPES`,
-=======
-      objects = await content.runSQL([
         `select USER_DEFINED_TYPE_NAME as NAME, TYPE_TEXT as TEXT, SYSTEM_TYPE_NAME as SYS_NAME, SYSTEM_TYPE_SCHEMA as SYS_SCHEMA from QSYS2.SYSTYPES`,
->>>>>>> 99aa5682
         `where USER_DEFINED_TYPE_SCHEMA = '${schema}' ${details.filter ? `and USER_DEFINED_TYPE_NAME like '%${details.filter}%'`: ``}`,
         `order by USER_DEFINED_TYPE_NAME asc`,
         `${details.limit ? `limit ${details.limit}` : ``} ${details.offset ? `offset ${details.offset}` : ``}`
