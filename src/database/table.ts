
import vscode from "vscode"
<<<<<<< HEAD
import { JobManager } from "../config";
=======
import { getInstance } from "../base";

const {instance} = vscode.extensions.getExtension(`halcyontechltd.code-for-ibmi`).exports;
>>>>>>> 99aa5682

export default class Table {
  /**
   * @param {string} schema 
   * @param {string} name 
   * @returns {Promise<TableColumn[]>}
   */
  static async getItems(schema: string, name: string): Promise<TableColumn[]> {
    const sql = [
      `SELECT `,
      `  column.COLUMN_NAME,`,
      `  key.CONSTRAINT_NAME,`,
      `  column.DATA_TYPE, `,
      `  column.CHARACTER_MAXIMUM_LENGTH,`,
      `  column.NUMERIC_SCALE, `,
      `  column.NUMERIC_PRECISION,`,
      `  column.IS_NULLABLE, `,
      `  column.HAS_DEFAULT, `,
      `  column.COLUMN_DEFAULT, `,
      `  column.COLUMN_TEXT, `,
      `  column.IS_IDENTITY`,
      `FROM QSYS2.SYSCOLUMNS2 as column`,
      `LEFT JOIN QSYS2.syskeycst as key`,
      `  on `,
      `    column.table_schema = key.table_schema and`,
      `    column.table_name = key.table_name and`,
      `    column.column_name = key.column_name`,
      `WHERE column.TABLE_SCHEMA = '${schema.toUpperCase()}' AND column.TABLE_NAME = '${name.toUpperCase()}'`,
      `ORDER BY column.ORDINAL_POSITION`,
    ].join(` `);

    return JobManager.runSQL(sql);
  }

  static clearAdvisedIndexes(schema: string, name: string) {
    const query = `DELETE FROM QSYS2.SYSIXADV WHERE TABLE_SCHEMA = '${schema}' and TABLE_NAME = '${name}'`;
    return getInstance().getContent().runSQL(query);
  }

  static async clearFile(schema: string, name: string): Promise<void> {
    const command = `CLRPFM ${schema}/${name}`;
              
    const commandResult = await getInstance().getConnection().runCommand({
      command: command,
      environment: `ile`
    });

    if (commandResult.code !== 0) {
      throw new Error(commandResult.stderr);
    }
  }

  static async copyFile(schema: string, name: string, options: CPYFOptions): Promise<void> {
    const command = [
      `CPYF FROMFILE(${schema}/${name}) TOFILE(${options.toLib}/${options.toFile})`,
      `FROMMBR(${options.fromMbr}) TOMBR(${options.toMbr}) MBROPT(${options.mbrOpt})`,
      `CRTFILE(${options.crtFile}) OUTFMT(${options.outFmt})`
    ].join(` `);
                  
    const commandResult = await getInstance().getConnection().runCommand({
      command: command,
      environment: `ile`
    });

    if (commandResult.code !== 0) {
      throw new Error(commandResult.stderr);
    }
  }
}<|MERGE_RESOLUTION|>--- conflicted
+++ resolved
@@ -1,12 +1,7 @@
 
 import vscode from "vscode"
-<<<<<<< HEAD
 import { JobManager } from "../config";
-=======
 import { getInstance } from "../base";
-
-const {instance} = vscode.extensions.getExtension(`halcyontechltd.code-for-ibmi`).exports;
->>>>>>> 99aa5682
 
 export default class Table {
   /**
